--- conflicted
+++ resolved
@@ -218,15 +218,6 @@
 static gboolean dlna_src_uri_assign (GstDlnaSrc * dlna_src, const gchar * uri,
     GError ** error);
 
-<<<<<<< HEAD
-=======
-// **********************
-// Local method declarations
-//
-static gboolean dlna_src_uri_assign (GstDlnaSrc * dlna_src, const gchar * uri,
-    GError ** error);
-
->>>>>>> c77f186b
 static gboolean dlna_src_uri_init (GstDlnaSrc * dlna_src);
 
 static gboolean dlna_src_uri_gather_info (GstDlnaSrc * dlna_src);
@@ -1607,20 +1598,6 @@
         NULL);
   } else
     GST_INFO_OBJECT (dlna_src, "Not setting URI of souphttpsrc");
-<<<<<<< HEAD
-
-  /* Setup dtcp element if content is encrypted */
-  if (dlna_src->is_encrypted) {
-    GST_INFO_OBJECT (dlna_src, "Setting up dtcp");
-    if (!dlna_src_setup_dtcp (dlna_src)) {
-      GST_ERROR_OBJECT (dlna_src, "Problems setting up dtcp elements");
-      return FALSE;
-    }
-    GST_INFO_OBJECT (dlna_src, "DTCP setup successful");
-  } else
-    GST_INFO_OBJECT (dlna_src, "No DTCP setup required");
-
-=======
 
   /* Setup dtcp element if necessary */
   if (dlna_src->is_encrypted) {
@@ -1633,7 +1610,6 @@
   } else
     GST_INFO_OBJECT (dlna_src, "No DTCP setup required");
 
->>>>>>> c77f186b
   /* Create src ghost pad of dlna src so playbin will recognize element as a src */
   if (dlna_src->is_encrypted) {
     GST_DEBUG_OBJECT (dlna_src, "Getting decrypter src pad");
@@ -1712,9 +1688,32 @@
       (dlna_src->http_src, dlna_src->dtcp_decrypter, NULL)) {
     GST_ERROR_OBJECT (dlna_src, "Problems linking elements in src. Exiting.");
     return FALSE;
-  } else
-    GST_INFO_OBJECT (dlna_src, "Linked http src and dtcp decrypter");
-
+  }
+
+  GST_INFO_OBJECT (dlna_src, "Getting dtcpip decrypter src pad");
+  GstPad *pad = gst_element_get_static_pad (dlna_src->dtcp_decrypter, "src");
+  if (!pad) {
+    GST_ERROR_OBJECT (dlna_src,
+        "Could not get pad for dtcp decrypter. Exiting.");
+    return FALSE;
+  }
+
+  GST_INFO_OBJECT (dlna_src,
+      "Creating src pad for dlnasrc bin using decyrpter src pad");
+  dlna_src->src_pad = gst_ghost_pad_new ("src", pad);
+  gst_pad_set_active (dlna_src->src_pad, TRUE);
+  gst_element_add_pad (GST_ELEMENT (&dlna_src->bin), dlna_src->src_pad);
+  gst_object_unref (pad);
+
+  // Configure event function on sink pad before adding pad to element
+  gst_pad_set_event_function (dlna_src->src_pad,
+      (GstPadEventFunction) gst_dlna_src_event);
+
+  // Configure event function on sink pad before adding pad to element
+  gst_pad_set_query_function (dlna_src->src_pad,
+      (GstPadQueryFunction) gst_dlna_src_query);
+
+  // Setup the block size for dtcp
   g_object_set (dlna_src->http_src, "blocksize", dlna_src->dtcp_blocksize,
       NULL);
 
@@ -1779,12 +1778,8 @@
         "Problems initializing struct to store HEAD response");
     return FALSE;
   }
-<<<<<<< HEAD
 
   /* Issue first head with just content features to determine what server supports */
-=======
-  // Issue first head with just content features to determine what server supports
->>>>>>> c77f186b
   GST_INFO_OBJECT (dlna_src,
       "Issuing HEAD Request with content features to determine what server supports");
 
@@ -1897,20 +1892,12 @@
 
   if (do_update_overall_info) {
     GST_INFO_OBJECT (dlna_src, "Updating overall info");
-<<<<<<< HEAD
     /* Update info based on response to HEAD info */
-=======
-    // Update info based on response to HEAD info
->>>>>>> c77f186b
     if (!dlna_src_update_overall_info (dlna_src, head_response))
       GST_WARNING_OBJECT (dlna_src, "Problems initializing content info");
   } else
     GST_INFO_OBJECT (dlna_src, "Not updating overall info");
 
-<<<<<<< HEAD
-=======
-  // Clear out existing message - *todo* - do I need to free it?
->>>>>>> c77f186b
   dlna_src->soup_msg = NULL;
 
   return TRUE;

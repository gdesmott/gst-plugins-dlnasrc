/* Copyright (C) 2013 Cable Television Laboratories, Inc.
 *
 * Redistribution and use in source and binary forms, with or without
 * modification, are permitted provided that the following conditions
 * are met:
 *
 * 1. Redistributions of source code must retain the above copyright
 *    notice, this list of conditions and the following disclaimer.
 * 2. Redistributions in binary form must reproduce the above copyright
 *    notice, this list of conditions and the following disclaimer in the
 *    documentation and/or other materials provided with the distribution.
 *
 * THIS SOFTWARE IS PROVIDED BY THE COPYRIGHT HOLDERS AND CONTRIBUTORS ``AS
 * IS'' AND ANY EXPRESS OR IMPLIED WARRANTIES, INCLUDING, BUT NOT LIMITED TO,
 * THE IMPLIED WARRANTIES OF MERCHANTABILITY AND FITNESS FOR A PARTICULAR
 * PURPOSE ARE DISCLAIMED. IN NO EVENT SHALL CABLE TELEVISION LABS INC. OR ITS
 * CONTRIBUTORS BE LIABLE FOR ANY DIRECT, INDIRECT, INCIDENTAL, SPECIAL,
 * EXEMPLARY, OR CONSEQUENTIAL DAMAGES (INCLUDING, BUT NOT LIMITED TO,
 * PROCUREMENT OF SUBSTITUTE GOODS OR SERVICES; LOSS OF USE, DATA, OR PROFITS;
 * OR BUSINESS INTERRUPTION) HOWEVER CAUSED AND ON ANY THEORY OF LIABILITY,
 * WHETHER IN CONTRACT, STRICT LIABILITY, OR TORT (INCLUDING NEGLIGENCE OR
 * OTHERWISE) ARISING IN ANY WAY OUT OF THE USE OF THIS SOFTWARE, EVEN IF
 * ADVISED OF THE POSSIBILITY OF SUCH DAMAGE.
 */

#ifdef HAVE_CONFIG_H
#include "config.h"
#endif

#include <ctype.h>
#include <stdlib.h>
#include <string.h>

#include <stdio.h>
#include <gst/gst.h>
#include <glib-object.h>

#include <arpa/inet.h>
#include <netdb.h>
#include <netinet/in.h>
#include <sys/socket.h>
#include <unistd.h>
#define CLOSESOCK(s) (void)close(s)

#include "gstdlnasrc.h"

/* props */
enum
{
  PROP_0,
  PROP_URI,
  PROP_CL_NAME,
  PROP_SUPPORTED_RATES,
  //...
};

#define DLNA_SRC_CL_NAME "dlnasrc"

// Constant names for elements in this src
#define ELEMENT_NAME_SOUP_HTTP_SRC "soup-http-source"
#define ELEMENT_NAME_DTCP_DECRYPTER "dtcp-decrypter"

#define MAX_HTTP_BUF_SIZE 2048
static const gchar CRLF[] = "\r\n";

static const gchar COLON[] = ":";

// Constant strings identifiers for header fields in HEAD response
static const gchar *HEAD_RESPONSE_HEADERS[] = {
  "HTTP/",                      // 0
  "VARY",                       // 1
  "TIMESEEKRANGE.DLNA.ORG",     // 2
  "TRANSFERMODE.DLNA.ORG",      // 3
  "DATE",                       // 4
  "CONTENT-TYPE",               // 5
  "SERVER",                     // 6
  "TRANSFER-ENCODING",          // 7
  "CONTENTFEATURES.DLNA.ORG",   // 8
  "CONTENT-RANGE.DTCP.COM",     // 9
  "PRAGMA",                     // 10
  "CACHE-CONTROL",              // 11
  "CONTENT-LENGTH",             // 12
  "ACCEPT-RANGES",              // 13
  "CONTENT-RANGE",              // 14
  "AVAILABLESEEKRANGE.DLNA.ORG" // 15
};

// Constants which represent indices in HEAD_RESPONSE_HEADERS string array
// NOTE: Needs to stay in sync with HEAD_RESPONSE_HEADERS
#define HEADER_INDEX_HTTP 0
#define HEADER_INDEX_VARY 1
#define HEADER_INDEX_TIMESEEKRANGE 2
#define HEADER_INDEX_TRANSFERMODE 3
#define HEADER_INDEX_DATE 4
#define HEADER_INDEX_CONTENT_TYPE 5
#define HEADER_INDEX_SERVER 6
#define HEADER_INDEX_TRANSFER_ENCODING 7
#define HEADER_INDEX_CONTENTFEATURES 8
#define HEADER_INDEX_DTCP_RANGE 9
#define HEADER_INDEX_PRAGMA 10
#define HEADER_INDEX_CACHE_CONTROL 11
#define HEADER_INDEX_CONTENT_LENGTH 12
#define HEADER_INDEX_ACCEPT_RANGES 13
#define HEADER_INDEX_CONTENT_RANGE 14
#define HEADER_INDEX_AVAILABLE_RANGE 15

// Count of field headers in HEAD_RESPONSE_HEADERS along with HEADER_INDEX_* constants
static const gint HEAD_RESPONSE_HEADERS_CNT = 16;

// Subfield headers which specify ranges
static const gchar *RANGE_HEADERS[] = {
  "NPT",                        // 0
  "BYTES",                      // 1
  "CLEARTEXTBYTES",             // 2
};

#define HEADER_INDEX_NPT 0
#define HEADER_INDEX_BYTES 1
#define HEADER_INDEX_CLEAR_TEXT 2

// Subfield headers within ACCEPT-RANGES
static const gchar *ACCEPT_RANGES_BYTES = "BYTES";

// Subfield headers within CONTENTFEATURES.DLNA.ORG
static const gchar *CONTENT_FEATURES_HEADERS[] = {
  "DLNA.ORG_PN",                // 0
  "DLNA.ORG_OP",                // 1
  "DLNA.ORG_PS",                // 2
  "DLNA.ORG_FLAGS",             // 3
};

#define HEADER_INDEX_PN 0
#define HEADER_INDEX_OP 1
#define HEADER_INDEX_PS 2
#define HEADER_INDEX_FLAGS 3

// Subfield headers with CONTENT-TYPE
static const gchar *CONTENT_TYPE_HEADERS[] = {
  "DTCP1HOST",                  // 0
  "DTCP1PORT",                  // 1
  "CONTENTFORMAT",              // 2
  "APPLICATION/X-DTCP1"         // 3
};

#define HEADER_INDEX_DTCP_HOST 0
#define HEADER_INDEX_DTCP_PORT 1
#define HEADER_INDEX_CONTENT_FORMAT 2
#define HEADER_INDEX_APP_DTCP 3


/**
 * DLNA Flag parameters defined in DLNA spec
 * primary flags - 8 hexadecimal digits representing 32 binary flags
 * protocol info dlna org flags represented by primary flags followed
 * by reserved data of 24 hexadecimal digits (zeros)
 */
static const gint SP_FLAG = 1 << 31;    //(Sender Paced Flag), content src is clock
static const gint LOP_NPT = 1 << 30;    //(Limited Operations Flags: Time-Based Seek)
static const gint LOP_BYTES = 1 << 29;  //(Limited Operations Flags: Byte-Based Seek)
static const gint PLAYCONTAINER_PARAM = 1 << 28;        //(DLNA PlayContainer Flag)
static const gint S0_INCREASING = 1 << 27;      //(UCDAM s0 Increasing Flag) (content has no fixed beginning)
static const gint SN_INCREASING = 1 << 26;      //(UCDAM sN Increasing Flag) (content has no fixed ending)
static const gint RTSP_PAUSE = 1 << 25; //(Pause media operation support for RTP Serving Endpoints)
static const gint TM_S = 1 << 24;       //(Streaming Mode Flag) - av content must have this set
static const gint TM_I = 1 << 23;       //(Interactive Mode Flag)
static const gint TM_B = 1 << 22;       //(Background Mode Flag)
static const gint HTTP_STALLING = 1 << 21;      //(HTTP Connection Stalling Flag)
static const gint DLNA_V15_FLAG = 1 << 20;      //(DLNA v1.5 versioning flag)
static const gint LP_FLAG = 1 << 16;    //(Link Content Flag)
static const gint CLEARTEXTBYTESEEK_FULL_FLAG = 1 << 15;        // Support for Full RADA ClearTextByteSeek header
static const gint LOP_CLEARTEXTBYTES = 1 << 14; // Support for Limited RADA ClearTextByteSeek header

static const int RESERVED_FLAGS_LENGTH = 24;

#define HTTP_STATUS_OK 200
#define HTTP_STATUS_CREATED 201
#define HTTP_STATUS_PARTIAL 206
#define HTTP_STATUS_BAD_REQUEST 400
#define HTTP_STATUS_NOT_ACCEPTABLE 406

#define HEADER_GET_CONTENT_FEATURES "getcontentFeatures.dlna.org: 1"
#define HEADER_GET_AVAILABLE_SEEK_RANGE "getAvailableSeekRange.dlna.org: 1"
#define HEADER_RANGE_BYTES "Range: bytes=0-"
#define HEADER_DTCP_RANGE_BYTES "Range.dtcp.com: bytes=0-"
#define HEADER_TIME_SEEK_RANGE "TimeSeekRange.dlna.org: npt=0-"

// Description of a pad that the element will (or might) create and use
//
static GstStaticPadTemplate gst_dlna_src_pad_template = GST_STATIC_PAD_TEMPLATE ("src", // name for pad
    GST_PAD_SRC,                // direction of pad
    GST_PAD_ALWAYS,             // indicates if pad exists
    GST_STATIC_CAPS ("ANY")     // Supported types by this element (capabilities)
    );

// **********************
// Method declarations associated with gstreamer framework function pointers
//
static void gst_dlna_src_dispose (GObject * object);

static void gst_dlna_src_set_property (GObject * object, guint prop_id,
    const GValue * value, GParamSpec * spec);

static void gst_dlna_src_get_property (GObject * object, guint prop_id,
    GValue * value, GParamSpec * spec);

static gboolean gst_dlna_src_event (GstPad * pad, GstObject * parent,
    GstEvent * event);

static gboolean gst_dlna_src_query (GstPad * pad, GstObject * parent,
    GstQuery * query);

// **********************
// Method declarations associated with URI handling
//
static void gst_dlna_src_uri_handler_init (gpointer g_iface,
    gpointer iface_data);

// **********************
// Local method declarations
//
static gboolean dlna_src_set_uri (GstDlnaSrc * dlna_src, const gchar * value);

static gboolean dlna_src_init_uri (GstDlnaSrc * dlna_src, const gchar * value);

static gboolean dlna_src_parse_uri (GstDlnaSrc * dlna_src);

static gboolean dlna_src_dtcp_setup (GstDlnaSrc * dlna_src);

static gboolean dlna_src_head_request (GstDlnaSrc * dlna_src,
    gsize headers_array_size, gchar * headers[],
    GstDlnaSrcHeadResponse * head_response);

static gboolean dlna_src_head_request_formulate (GstDlnaSrc * dlna_src,
    gchar * head_request_str, gsize head_request_max_size, gint headers_cnt,
    gchar * headers[]);

static gboolean dlna_src_head_request_issue (GstDlnaSrc * dlna_src,
    gchar * head_request_str, gchar * head_response_str);

static gboolean dlna_src_open_socket (GstDlnaSrc * dlna_src);

static gboolean dlna_src_close_socket (GstDlnaSrc * dlna_src);

static void dlna_src_head_response_free (GstDlnaSrc * dlna_src,
    GstDlnaSrcHeadResponse * head_response);

static gboolean dlna_src_head_response_parse (GstDlnaSrc * dlna_src,
    gchar * head_response_str, GstDlnaSrcHeadResponse * head_response);

static gint dlna_src_head_response_get_field_idx (GstDlnaSrc * dlna_src,
    gchar * field_str);

static gboolean dlna_src_head_response_assign_field_value (GstDlnaSrc *
    dlna_src, GstDlnaSrcHeadResponse * head_response, gint idx,
    gchar * field_str);

static gboolean dlna_src_head_response_parse_time_seek (GstDlnaSrc * dlna_src,
    GstDlnaSrcHeadResponse * head_response, gint idx, gchar * field_str);

static gboolean
dlna_src_head_response_parse_available_range (GstDlnaSrc * dlna_src,
    GstDlnaSrcHeadResponse * head_response, gint idx, gchar * field_str);

static gboolean dlna_src_head_response_parse_content_features (GstDlnaSrc *
    dlna_src, GstDlnaSrcHeadResponse * head_response, gint idx,
    gchar * field_str);

static gboolean dlna_src_head_response_parse_profile (GstDlnaSrc * dlna_src,
    GstDlnaSrcHeadResponse * head_response, gint idx, gchar * field_str);

static gboolean dlna_src_head_response_parse_operations (GstDlnaSrc *
    dlna_src, GstDlnaSrcHeadResponse * head_response, gint idx,
    gchar * field_str);

static gboolean dlna_src_head_response_parse_playspeeds (GstDlnaSrc *
    dlna_src, GstDlnaSrcHeadResponse * head_response, gint idx,
    gchar * field_str);

static gboolean dlna_src_head_response_parse_flags (GstDlnaSrc * dlna_src,
    GstDlnaSrcHeadResponse * head_response, gint idx, gchar * field_str);

static gboolean dlna_src_head_response_parse_content_type (GstDlnaSrc *
    dlna_src, GstDlnaSrcHeadResponse * head_response, gint idx,
    gchar * field_str);

static gboolean dlna_src_head_response_is_flag_set (GstDlnaSrc * dlna_src,
    gchar * flags_str, gint flag);

static gboolean dlna_src_head_response_init_struct (GstDlnaSrc * dlna_src,
    GstDlnaSrcHeadResponse ** head_response);

static gboolean dlna_src_head_response_struct_to_str (GstDlnaSrc * dlna_src,
    GstDlnaSrcHeadResponse * head_response, gchar * struct_str,
    gsize struct_str_max_size);

static gboolean dlna_src_struct_append_header_value_str (gchar * struct_str,
    gsize struct_str_max_size, gchar * title, gchar * value);

static gboolean dlna_src_struct_append_header_value_bool (gchar * struct_str,
    gsize struct_str_max_size, gchar * title, gboolean value);

static gboolean dlna_src_struct_append_header_value_guint (gchar * struct_str,
    gsize struct_str_max_size, gchar * title, guint value);

static gboolean dlna_src_struct_append_header_value_guint64 (gchar * struct_str,
    gsize struct_str_max_size, gchar * title, guint64 value);

static gboolean dlna_src_struct_append_header_value_str_guint64 (gchar *
    struct_str, gsize struct_str_max_size, gchar * title, gchar * value_str,
    guint64 value);

static gboolean dlna_src_assign_content_info (GstDlnaSrc * dlna_src);

static gboolean dlna_src_handle_event_seek (GstDlnaSrc * dlna_src,
    GstPad * pad, GstEvent * event);

static gboolean dlna_src_handle_query_duration (GstDlnaSrc * dlna_src,
    GstQuery * query);

static gboolean dlna_src_handle_query_seeking (GstDlnaSrc * dlna_src,
    GstQuery * query);

static gboolean dlna_src_handle_query_segment (GstDlnaSrc * dlna_src,
    GstQuery * query);

static gboolean dlna_src_handle_query_convert (GstDlnaSrc * dlna_src,
    GstQuery * query);

static gboolean dlna_src_parse_byte_range (GstDlnaSrc * dlna_src,
    gchar * field_str, gint header_idx, guint64 * start_byte,
    guint64 * end_byte, guint64 * total_bytes);

static gboolean
dlna_src_parse_npt_range (GstDlnaSrc * dlna_src, gchar * npt_str,
    gchar ** start_str, gchar ** stop_str, gchar ** total_str,
    guint64 * start, guint64 * stop, guint64 * total);

static gboolean dlna_src_is_change_valid (GstDlnaSrc * dlna_src, gfloat rate,
    GstFormat format, guint64 start,
    GstSeekType start_type, guint64 stop, GstSeekType stop_type);

static gboolean dlna_src_is_rate_supported (GstDlnaSrc * dlna_src, gfloat rate);

static gboolean dlna_src_adjust_http_src_headers (GstDlnaSrc * dlna_src,
    gfloat rate, GstFormat format, guint64 start, guint32 new_seqnum);

static gboolean dlna_src_npt_to_nanos (GstDlnaSrc * dlna_src, gchar * string,
    guint64 * media_time_nanos);

static gboolean
dlna_src_convert_bytes_to_npt_nanos (GstDlnaSrc * dlna_src, guint64 bytes,
    guint64 * npt_nanos);

static gboolean
dlna_src_convert_npt_nanos_to_bytes (GstDlnaSrc * dlna_src, guint64 npt_nanos,
    guint64 * bytes);

#define gst_dlna_src_parent_class parent_class

G_DEFINE_TYPE_WITH_CODE (GstDlnaSrc, gst_dlna_src, GST_TYPE_BIN,
    G_IMPLEMENT_INTERFACE (GST_TYPE_URI_HANDLER,
        gst_dlna_src_uri_handler_init));

// Recommended in tutorial for writing a plugin
//
void
gst_play_marshal_VOID__OBJECT_BOOLEAN (GClosure * closure,
    GValue * return_value G_GNUC_UNUSED,
    guint n_param_values,
    const GValue * param_values,
    gpointer invocation_hint G_GNUC_UNUSED, gpointer marshal_data);

// GStreamer debugging facilities
//
GST_DEBUG_CATEGORY_STATIC (gst_dlna_src_debug);
#define GST_CAT_DEFAULT gst_dlna_src_debug

/*
 * Initializes (only called once) the class associated with this element from within
 * gstreamer framework.  Installs properties and assigns specific
 * methods for function pointers.  Also defines detailed info
 * associated with this element.  The purpose of the *_class_init
 * method is to register the plugin with the GObject system.
 *
 * @param	klass	class representation of this element
 */
static void
gst_dlna_src_class_init (GstDlnaSrcClass * klass)
{
  GObjectClass *gobject_klass;

  gobject_klass = (GObjectClass *) klass;

  GstElementClass *gstelement_klass;
  gstelement_klass = (GstElementClass *) klass;
  gst_element_class_set_static_metadata (gstelement_klass,
      "HTTP/DLNA client source 2/20/13 7:37 AM",
      "Source/Network",
      "Receive data as a client via HTTP with DLNA extensions",
      "Eric Winkelman <e.winkelman@cablelabs.com>");

  // Add the src pad template
  gst_element_class_add_pad_template (gstelement_klass,
      gst_static_pad_template_get (&gst_dlna_src_pad_template));

  gobject_klass->set_property = gst_dlna_src_set_property;
  gobject_klass->get_property = gst_dlna_src_get_property;

  g_object_class_install_property (gobject_klass, PROP_URI,
      g_param_spec_string ("uri", "Stream URI",
          "Sets URI A/V stream", NULL, G_PARAM_READWRITE));

  g_object_class_install_property (gobject_klass, PROP_CL_NAME,
      g_param_spec_string ("cl_name",
          "CableLabs name",
          "CableLabs name used to verify playbin selected source",
          NULL, G_PARAM_READABLE));

  g_object_class_install_property (gobject_klass, PROP_SUPPORTED_RATES,
      g_param_spec_boxed ("supported_rates",
          "Supported Playspeed rates",
          "List of supported playspeed rates of DLNA server content",
          G_TYPE_ARRAY, G_PARAM_READABLE));

  gobject_klass->dispose = GST_DEBUG_FUNCPTR (gst_dlna_src_dispose);
}

/*
 * Initializes a specific instance of this element, called when object
 * is created from within gstreamer framework.
 *
 * @param dlna_src	specific instance of element to intialize
 */
static void
gst_dlna_src_init (GstDlnaSrc * dlna_src)
{
  GST_DEBUG_OBJECT (dlna_src, "Initializing");

  // Initialize source name
  dlna_src->cl_name = g_strdup (DLNA_SRC_CL_NAME);

  // Initialize play rate to 1.0
  dlna_src->rate = 1.0;
  dlna_src->handled_time_seek_seqnum = FALSE;
  dlna_src->time_seek_seqnum = 0;

  // Create source element
  dlna_src->http_src =
      gst_element_factory_make ("souphttpsrc", ELEMENT_NAME_SOUP_HTTP_SRC);
  if (!dlna_src->http_src) {
    GST_ERROR_OBJECT (dlna_src,
        "The http soup source element could not be created.");
    return;
  }
  // Add source element to the src
  gst_bin_add (GST_BIN (&dlna_src->bin), dlna_src->http_src);

  GST_LOG_OBJECT (dlna_src, "Initialization complete");
}

/**
 * Called by framework when tearing down pipeline
 *
 * @param object  element to destroy
 */
static void
gst_dlna_src_dispose (GObject * object)
{
  GstDlnaSrc *dlna_src = GST_DLNA_SRC (object);

  GST_INFO_OBJECT (dlna_src, " Disposing the dlna src");

  G_OBJECT_CLASS (parent_class)->dispose (object);
}

/**
 * Method called by framework to set this element's properties
 *
 * @param	object	set property of this element
 * @param	prop_id	identifier of property to set
 * @param	value	set property to this value
 * @param	pspec	description of property type
 */
static void
gst_dlna_src_set_property (GObject * object, guint prop_id,
    const GValue * value, GParamSpec * pspec)
{
  GstDlnaSrc *dlna_src = GST_DLNA_SRC (object);

  GST_INFO_OBJECT (dlna_src, "Setting property: %d", prop_id);

  switch (prop_id) {

    case PROP_URI:
    {
      if (!dlna_src_set_uri (dlna_src, g_value_get_string (value))) {
        GST_ELEMENT_ERROR (dlna_src, RESOURCE, READ,
            ("%s() - unable to set URI: %s",
                __FUNCTION__, g_value_get_string (value)), NULL);
      }
      break;
    }
    default:
      G_OBJECT_WARN_INVALID_PROPERTY_ID (object, prop_id, pspec);
      break;
  }
}

/**
 * Retrieves current value of property associated with supplied element instance.
 *
 * @param	object	get property value of this element
 * @param	prop_id	get property identified by this supplied id
 * @param	value	returned current value of property
 * @param	pspec	description of property type
 */
static void
gst_dlna_src_get_property (GObject * object, guint prop_id, GValue * value,
    GParamSpec * pspec)
{
  GstDlnaSrc *dlna_src = GST_DLNA_SRC (object);

  int i = 0;
  GArray *garray = NULL;        // Just call the default handler

  gfloat rate = 0;
  int psCnt = 0;

  switch (prop_id) {

    case PROP_URI:
      GST_LOG_OBJECT (dlna_src, "Getting property: uri");
      if (dlna_src->uri != NULL) {
        g_value_set_string (value, dlna_src->uri);
        GST_LOG_OBJECT (dlna_src, "Get property returning: %s",
            g_value_get_string (value));
      }
      break;

    case PROP_CL_NAME:
      GST_LOG_OBJECT (dlna_src,
          "Getting property: CableLab's assigned src name");
      if (dlna_src->cl_name != NULL) {
        g_value_set_string (value, dlna_src->cl_name);
      }
      break;

    case PROP_SUPPORTED_RATES:
      GST_LOG_OBJECT (dlna_src, "Getting property: supported rates");
      if ((dlna_src->server_info != NULL) &&
          (dlna_src->server_info->content_features != NULL) &&
          (dlna_src->server_info->content_features->playspeeds_cnt > 0)) {
        // Put rates into GArray
        psCnt = dlna_src->server_info->content_features->playspeeds_cnt;
        garray = g_array_sized_new (TRUE, TRUE, sizeof (gfloat), psCnt);
        for (i = 0; i < psCnt; i++) {
          rate = dlna_src->server_info->content_features->playspeeds[i];
          g_array_append_val (garray, rate);
          GST_LOG_OBJECT (dlna_src, "Rate %d: %f", (i + 1),
              g_array_index (garray, gfloat, i));
        }

        // Convert GArray into GValue
        memset (value, 0, sizeof (*value));
        g_value_init (value, G_TYPE_ARRAY);
        g_value_take_boxed (value, garray);
      }
      break;

    default:
      G_OBJECT_WARN_INVALID_PROPERTY_ID (object, prop_id, pspec);
  }
}

/**
 * Processes the supplied event
 *
 * @param pad	    pad where event was received
 * @param parent    parent of pad
 * @param event	    received event
 *
 * @return	true if event was handled, false otherwise
 */
static gboolean
gst_dlna_src_event (GstPad * pad, GstObject * parent, GstEvent * event)
{
  gboolean ret = FALSE;
  GstDlnaSrc *dlna_src = GST_DLNA_SRC (gst_pad_get_parent (pad));

  switch (GST_EVENT_TYPE (event)) {
    case GST_EVENT_SEEK:
      GST_INFO_OBJECT (dlna_src, "Got src event: %s",
          GST_EVENT_TYPE_NAME (event));
      ret = dlna_src_handle_event_seek (dlna_src, pad, event);
      break;

    case GST_EVENT_FLUSH_START:
      GST_DEBUG_OBJECT (dlna_src, "Got src event: %s",
          GST_EVENT_TYPE_NAME (event));
      break;

    case GST_EVENT_FLUSH_STOP:
      GST_DEBUG_OBJECT (dlna_src, "Got src event: %s",
          GST_EVENT_TYPE_NAME (event));
      break;

    case GST_EVENT_QOS:
    case GST_EVENT_LATENCY:
    case GST_EVENT_NAVIGATION:
    case GST_EVENT_RECONFIGURE:
      // Just call default handler to handle
      break;

    default:
      GST_DEBUG_OBJECT (dlna_src, "Unsupported event: %s",
          GST_EVENT_TYPE_NAME (event));
      break;
  }

  // If not handled, pass on to default pad handler
  if (!ret) {
    ret = gst_pad_event_default (pad, parent, event);
  }

  return ret;
}

/**
 * Handles queries on the pad
 *
 * @param pad       pad where query was received
 * @param parent    parent of pad
 * @param event     received query
 *
 * @return true if query could be performed, false otherwise
 */
static gboolean
gst_dlna_src_query (GstPad * pad, GstObject * parent, GstQuery * query)
{
  gboolean ret = FALSE;
  GstDlnaSrc *dlna_src = GST_DLNA_SRC (gst_pad_get_parent (pad));

  GST_LOG_OBJECT (dlna_src, "Got src query: %s", GST_QUERY_TYPE_NAME (query));

  switch (GST_QUERY_TYPE (query)) {
    case GST_QUERY_DURATION:
      ret = dlna_src_handle_query_duration (dlna_src, query);
      break;

    case GST_QUERY_SEEKING:
      ret = dlna_src_handle_query_seeking (dlna_src, query);
      break;

    case GST_QUERY_SEGMENT:
      ret = dlna_src_handle_query_segment (dlna_src, query);
      break;

    case GST_QUERY_CONVERT:
      ret = dlna_src_handle_query_convert (dlna_src, query);
      break;

    case GST_QUERY_URI:
      GST_INFO_OBJECT (dlna_src, "query uri");
      gst_query_set_uri (query, dlna_src->uri);
      ret = TRUE;
      break;

    case GST_QUERY_FORMATS:
      GST_INFO_OBJECT (dlna_src, "format query");
<<<<<<< HEAD
      gst_query_set_formats (query, 2, GST_FORMAT_BYTES, GST_FORMAT_TIME);
=======
      gst_query_set_formats (query, 3, GST_FORMAT_BYTES, GST_FORMAT_TIME);
>>>>>>> 62021367
      ret = TRUE;
      break;

    case GST_QUERY_LATENCY:
      // Don't know latency, let some other element handle this
      break;

    case GST_QUERY_POSITION:
      // Don't know current position in stream, let some other element handle this
      break;

    default:
      // Call the default handler
      GST_LOG_OBJECT (dlna_src,
          "Got unsupported src query: %s, passing to default handler",
          GST_QUERY_TYPE_NAME (query));
      break;
  }

  if (!ret) {
    ret = gst_pad_query_default (pad, parent, query);
  }

  return ret;
}

/**
 * Responds to a duration query by returning the size of content/stream
 *
 * @param	dlna_src	this element
 * @param	query		received duration query to respond to
 *
 * @return	true if responded to query, false otherwise
 */
static gboolean
dlna_src_handle_query_duration (GstDlnaSrc * dlna_src, GstQuery * query)
{
  gboolean ret = FALSE;
  gint64 duration = 0;
  GstFormat format;

  GST_LOG_OBJECT (dlna_src, "Called");

  // Make sure a URI has been set and HEAD response received
  if ((dlna_src->uri == NULL) || (dlna_src->server_info == NULL)) {
    GST_INFO_OBJECT (dlna_src,
        "No URI and/or HEAD response info, unable to handle query");
    return FALSE;
  }
  // Parse query to see what format was requested
  gst_query_parse_duration (query, &format, &duration);

  if (format == GST_FORMAT_BYTES) {
    if (dlna_src->byte_total) {
      gst_query_set_duration (query, GST_FORMAT_BYTES, dlna_src->byte_total);
      ret = TRUE;
      GST_DEBUG_OBJECT (dlna_src,
          "Duration in bytes for this content on the server: %"
          G_GUINT64_FORMAT, dlna_src->byte_total);
    } else
      GST_DEBUG_OBJECT (dlna_src,
          "Duration in bytes not available for content item");
  } else if (format == GST_FORMAT_TIME) {
    if (dlna_src->npt_duration_nanos) {
      gst_query_set_duration (query, GST_FORMAT_TIME,
          dlna_src->npt_duration_nanos);
      ret = TRUE;
      GST_DEBUG_OBJECT (dlna_src,
          "Duration in media time for this content on the server, npt: %"
          GST_TIME_FORMAT ", nanosecs: %" G_GUINT64_FORMAT,
          GST_TIME_ARGS (dlna_src->npt_duration_nanos),
          dlna_src->npt_duration_nanos);
    } else
      GST_DEBUG_OBJECT (dlna_src,
          "Duration in media time not available for content item");
  } else {
    // Can not handle other format types, returning false
    GST_DEBUG_OBJECT (dlna_src,
        "Got duration query with non-supported format type: %s, passing to default handler",
        gst_format_get_name (format));
  }
  return ret;
}

/**
 * Responds to a seeking query by returning whether or not seeking is supported
 *
 * @param	dlna_src	this element
 * @param	query		received seeking query to respond to
 *
 * @return	true if responded to query, false otherwise
 */
static gboolean
dlna_src_handle_query_seeking (GstDlnaSrc * dlna_src, GstQuery * query)
{
  gboolean ret = FALSE;
  GstFormat format;
  gboolean supports_seeking = FALSE;
  gint64 seek_start = 0;
  gint64 seek_end = 0;

  GST_DEBUG_OBJECT (dlna_src, "Called");

  // Make sure a URI has been set and HEAD response received
  if ((dlna_src->uri == NULL) || (dlna_src->server_info == NULL)) {
    GST_INFO_OBJECT (dlna_src,
        "No URI and/or HEAD response info, unable to handle query");
    return FALSE;
  }
  // Parse query to see what format was requested
  gst_query_parse_seeking (query, &format, &supports_seeking, &seek_start,
      &seek_end);

  if (format == GST_FORMAT_BYTES) {
    if (dlna_src->byte_seek_supported) {
      // Set results of query but don't do actual seek
      gst_query_set_seeking (query, GST_FORMAT_BYTES, TRUE,
          dlna_src->byte_start, dlna_src->byte_end);
      ret = TRUE;

      GST_INFO_OBJECT (dlna_src,
          "Byte seeks supported for this content by the server, start %"
          G_GUINT64_FORMAT ", end %" G_GUINT64_FORMAT,
          dlna_src->byte_start, dlna_src->byte_end);

    } else
      GST_INFO_OBJECT (dlna_src,
          "Seeking in bytes not available for content item");
  } else if (format == GST_FORMAT_TIME) {
    if (dlna_src->time_seek_supported) {
      // Set results of query
      gst_query_set_seeking (query, GST_FORMAT_TIME, TRUE,
          dlna_src->npt_start_nanos, dlna_src->npt_end_nanos);
      ret = TRUE;

      GST_DEBUG_OBJECT (dlna_src,
          "Time based seeks supported for this content by the server, start %"
          GST_TIME_FORMAT ", end %" GST_TIME_FORMAT,
          GST_TIME_ARGS (dlna_src->npt_start_nanos),
          GST_TIME_ARGS (dlna_src->npt_end_nanos));
    } else
      GST_DEBUG_OBJECT (dlna_src,
          "Seeking in media time not available for content item");
  } else {
    // Can not handle other format types, returning false
    GST_DEBUG_OBJECT (dlna_src,
        "Got seeking query with non-supported format type: %s, passing to default handler",
        GST_QUERY_TYPE_NAME (query));
  }

  return ret;
}

/**
 * Responds to a segment query by returning rate along with start and stop
 *
 * @param	dlna_src	this element
 * @param	query		received segment query to respond to
 *
 * @return	true if responded to query, false otherwise
 */
static gboolean
dlna_src_handle_query_segment (GstDlnaSrc * dlna_src, GstQuery * query)
{
  gboolean ret = FALSE;
  GstFormat format;
  gdouble rate = 1.0;
  gint64 start = 0;
  gint64 end = 0;

  GST_LOG_OBJECT (dlna_src, "Called");

  // Make sure a URI has been set and HEAD response received
  if ((dlna_src->uri == NULL) || (dlna_src->server_info == NULL)) {
    GST_INFO_OBJECT (dlna_src,
        "No URI and/or HEAD response info, unable to handle query");
    return FALSE;
  }
  // Parse query to see what format was requested
  gst_query_parse_segment (query, &rate, &format, &start, &end);

  if (format == GST_FORMAT_BYTES) {
    if (dlna_src->byte_seek_supported) {

      // Set segment info based on server support of byte based seeks
      gst_query_set_segment (query, dlna_src->rate, GST_FORMAT_BYTES,
          dlna_src->byte_start, dlna_src->byte_end);
      ret = TRUE;

      GST_DEBUG_OBJECT (dlna_src,
          "Segment info in bytes for this content, rate %f, start %"
          G_GUINT64_FORMAT ", end %" G_GUINT64_FORMAT,
          dlna_src->rate, dlna_src->byte_start, dlna_src->byte_end);
    } else
      GST_DEBUG_OBJECT (dlna_src,
          "Segment info in bytes not available for content item");
  } else if (format == GST_FORMAT_TIME) {

    if (dlna_src->time_seek_supported) {
      gst_query_set_segment (query, dlna_src->rate, GST_FORMAT_TIME,
          dlna_src->npt_start_nanos, dlna_src->npt_end_nanos);
      ret = TRUE;

      GST_DEBUG_OBJECT (dlna_src,
          "Time based segment info for this content by the server, rate %f, start %"
          GST_TIME_FORMAT ", end %" GST_TIME_FORMAT,
          dlna_src->rate,
          GST_TIME_ARGS (dlna_src->npt_start_nanos),
          GST_TIME_ARGS (dlna_src->npt_end_nanos));
    } else
      GST_DEBUG_OBJECT (dlna_src,
          "Segment info in media time not available for content item");
  } else {
    // Can not handle other format types, returning false
    GST_DEBUG_OBJECT (dlna_src,
        "Got segment query with non-supported format type: %s, passing to default handler",
        GST_QUERY_TYPE_NAME (query));
  }

  return ret;
}

/**
 * Responds to a convert query by issuing head and returning conversion value
 *
 * @param	dlna_src	this element
 * @param	query		received query to respond to
 *
 * @return	true if responded to query, false otherwise
 */
static gboolean
dlna_src_handle_query_convert (GstDlnaSrc * dlna_src, GstQuery * query)
{
  // Always return true since no other element can do this
  gboolean ret = TRUE;
  GstFormat src_fmt, dest_fmt;
  gint64 src_val, dest_val;

  GST_LOG_OBJECT (dlna_src, "Called");

  // Make sure a URI has been set and HEAD response received and server
  // supports time seek so conversion can be performed
  if (dlna_src->uri == NULL || !dlna_src->time_seek_supported) {
    GST_INFO_OBJECT (dlna_src, "Not enough info to handle conversion query");
    return FALSE;
  }
  // Parse query to see what format was requested
  gst_query_parse_convert (query, &src_fmt, &src_val, &dest_fmt, &dest_val);

  // Print out info about conversion that has been requested
  GST_DEBUG_OBJECT (dlna_src,
      "Got conversion query: src fmt: %s, dest fmt: %s, src val: %"
      G_GUINT64_FORMAT ", dest: val %" G_GUINT64_FORMAT,
      gst_format_get_name (src_fmt),
      gst_format_get_name (dest_fmt), src_val, dest_val);

  gint64 start_byte = 0;
  gint64 start_npt = 0;
  if (src_fmt == GST_FORMAT_BYTES) {
    start_byte = src_val;
  } else if (src_fmt == GST_FORMAT_TIME) {
    start_npt = src_val;
  } else {
    GST_WARNING_OBJECT (dlna_src,
        "Got segment query with non-supported format type: %s",
        GST_QUERY_TYPE_NAME (query));
    return ret;
  }

  if (dest_fmt == GST_FORMAT_TIME) {
    if (!dlna_src_convert_bytes_to_npt_nanos (dlna_src, start_byte,
            (guint64 *) & dest_val)) {
      GST_WARNING_OBJECT (dlna_src, "Problems converting to time");
      return ret;
    }
  } else if (dest_fmt == GST_FORMAT_BYTES) {
    if (!dlna_src_convert_npt_nanos_to_bytes (dlna_src, start_npt,
            (guint64 *) & dest_val)) {
      GST_WARNING_OBJECT (dlna_src, "Problems converting to bytes");
      return ret;
    }
  } else {
    GST_INFO_OBJECT (dlna_src, "Unsupported format: %s",
        gst_format_get_name (dest_fmt));
    return FALSE;
  }

  // Return results in query
  gst_query_set_convert (query, src_fmt, src_val, dest_fmt, dest_val);

  return ret;
}


/**
 * Perform action necessary when seek event is received
 *
 * @param dlna_src		this element
 * @param seek_event	seek event which has been received
 *
 * @return	true if this event has been handled, false otherwise
 */
static gboolean
dlna_src_handle_event_seek (GstDlnaSrc * dlna_src, GstPad * pad,
    GstEvent * event)
{
  GST_LOG_OBJECT (dlna_src, "Handle seek event");

  gdouble rate;
  GstFormat format;
  GstSeekFlags flags;
  GstSeekType start_type;
  gint64 start;
  GstSeekType stop_type;
  gint64 stop;
  guint32 new_seqnum;
  gboolean convert_start = FALSE;


  // Make sure a URI has been set and HEAD response received
  if ((dlna_src->uri == NULL) || (dlna_src->server_info == NULL)) {
    GST_INFO_OBJECT (dlna_src,
        "No URI and/or HEAD response info, event handled");
    return TRUE;
  }

  new_seqnum = gst_event_get_seqnum (event);
  if (new_seqnum == dlna_src->time_seek_seqnum) {
    if (dlna_src->handled_time_seek_seqnum) {
      GST_INFO_OBJECT (dlna_src, "Already processed seek event %d", new_seqnum);
      return FALSE;
    } else
      // *TODO* - see dlnasrc issue #63
      // Got same event now byte based since some element converted it to bytes
      // Convert here if time seek is supported since it is more accurate
    if (dlna_src->time_seek_supported) {
      convert_start = TRUE;
      GST_INFO_OBJECT (dlna_src,
          "Set flag to convert time based seek to byte since server does support time seeks");
    } else
      GST_INFO_OBJECT (dlna_src,
          "Unable to convert time based seek to byte since server does not support time seeks");
  } else {
    dlna_src->handled_time_seek_seqnum = FALSE;
    dlna_src->time_seek_seqnum = new_seqnum;
    dlna_src->time_seek_event_start = 0;
  }

  // Parse event received
  // *TODO* - start is a gint64 here but need a guint64????
  gst_event_parse_seek (event, &rate, (GstFormat *) & format,
      (GstSeekFlags *) & flags,
      (GstSeekType *) & start_type, (gint64 *) & start,
      (GstSeekType *) & stop_type, (gint64 *) & stop);

  GST_INFO_OBJECT (dlna_src,
      "Got Seek event %d: rate: %3.1f, format: %s, flags: %d, start type: %d,  start: %"
      G_GUINT64_FORMAT ", stop type: %d, stop: %"
      G_GUINT64_FORMAT, gst_event_get_seqnum (event), rate,
      gst_format_get_name (format), flags, start_type, start, stop_type, stop);

  // Convert bytes based on last time seek change
  if (convert_start) {
    GST_INFO_OBJECT (dlna_src,
        "Supplied start byte %" G_GUINT64_FORMAT
        " ignored, converting seek event start time %" GST_TIME_FORMAT
        " to bytes", start, GST_TIME_ARGS (dlna_src->time_seek_event_start));
    if (!dlna_src_convert_npt_nanos_to_bytes (dlna_src,
            dlna_src->time_seek_event_start, (guint64 *) & start)) {
      GST_WARNING_OBJECT (dlna_src, "Problems converting to bytes");
      return TRUE;
    }
  }
  // Verify requested change is valid
  if (!dlna_src_is_change_valid
      (dlna_src, rate, format, start, start_type, stop, stop_type)) {
    GST_WARNING_OBJECT (dlna_src, "Requested change is invalid, event handled");

    return TRUE;
  }
  // *TODO* - is this needed here??? Assign play rate to supplied rate
  dlna_src->rate = rate;

  // Set up new requested values
  dlna_src->requested_rate = rate;
  dlna_src->requested_format = format;
  dlna_src->requested_start = start;
  dlna_src->requested_stop = stop;

  // Make sure info is available for soup http src header adjustments
  if ((dlna_src->uri) && (dlna_src->server_info) &&
      (dlna_src->server_info->content_features != NULL)) {
    // Adjust headers for http src so change can be requested
    if (!dlna_src_adjust_http_src_headers (dlna_src, dlna_src->requested_rate,
            dlna_src->requested_format, dlna_src->requested_start,
            new_seqnum)) {
      GST_ERROR_OBJECT (dlna_src, "Problems adjusting soup http src headers");
      // Returning true to prevent further processing
      return TRUE;
    }
  } else
    GST_INFO_OBJECT (dlna_src,
        "No header adjustments since server only supports Range requests");

  GST_DEBUG_OBJECT (dlna_src,
      "returning false to make sure souphttpsrc gets chance to process");
  return FALSE;
}

/**
 * Determines if the requested rate and/or position change is valid.  Seek type is
 * ignored since the position is always treated as absolute since a position must be
 * included as part of the HTTP request otherwise zero is assumed.
 *
 * @param	dlna_src    this element
 * @param	rate        new requested rate
 * @param	format      format of change, either bytes or time
 * @param	start       new starting position, either in bytes or time depending on format
 * @param   start_type  starting seek type, either none, relative or absolute
 * @param   stop        new stop position, either in bytes or time depending on format
 * @param   stop_type   stop seek type, either none, relative or absolute
 *
 * @return	true if change is valid, false otherwise
 *
 */
static gboolean
dlna_src_is_change_valid (GstDlnaSrc * dlna_src, gfloat rate,
    GstFormat format, guint64 start,
    GstSeekType start_type, guint64 stop, GstSeekType stop_type)
{
  gchar *live_content_head_request_headers[] =
      { HEADER_GET_AVAILABLE_SEEK_RANGE };
  gsize live_content_head_request_headers_size = 1;

  // Check if supplied rate is supported
  if ((rate == 1.0) || (dlna_src_is_rate_supported (dlna_src, rate))) {
    GST_INFO_OBJECT (dlna_src, "New rate of %4.1f is supported by server",
        rate);
  } else {
    GST_WARNING_OBJECT (dlna_src, "Rate of %4.1f is not supported by server",
        rate);
    return FALSE;
  }

  // Check if supplied start is valid
  if (format == GST_FORMAT_BYTES) {
    if (dlna_src->byte_seek_supported) {

      // Verify encrypted start byte is within range
      if (start < dlna_src->byte_start || start > dlna_src->byte_end) {
        GST_WARNING_OBJECT (dlna_src,
            "Specified start byte %" G_GUINT64_FORMAT
            " is not valid, valid range: %" G_GUINT64_FORMAT
            " to %" G_GUINT64_FORMAT, start,
            dlna_src->byte_start, dlna_src->byte_end);
        return FALSE;
      } else
        GST_INFO_OBJECT (dlna_src,
            "Specified start byte %"
            G_GUINT64_FORMAT " is valid, valid range: %" G_GUINT64_FORMAT
            " to %" G_GUINT64_FORMAT, start,
            dlna_src->byte_start, dlna_src->byte_end);
    } else {
      GST_WARNING_OBJECT (dlna_src, "Server does not support byte based seeks");
      return FALSE;
    }
  } else if (format == GST_FORMAT_TIME) {
    // Verify start time is within range
    if (dlna_src->time_seek_supported) {

      if (dlna_src->is_live) {
        GST_INFO_OBJECT (dlna_src, "Update live content range info");
        if (!dlna_src_head_request (dlna_src,
                live_content_head_request_headers_size,
                live_content_head_request_headers, dlna_src->server_info)) {
          GST_WARNING_OBJECT (dlna_src, "Unable to update live content range");
          return FALSE;
        }
        if (!dlna_src_assign_content_info (dlna_src))
          GST_INFO_OBJECT (dlna_src, "Problems initializing content info");

        g_object_set (G_OBJECT (dlna_src->http_src), "content-size",
            dlna_src->byte_total, NULL);
        GST_INFO_OBJECT (dlna_src,
            "Set HTTP src content size: %" G_GUINT64_FORMAT,
            dlna_src->byte_total);
      }

      if (start < dlna_src->npt_start_nanos || start > dlna_src->npt_end_nanos) {
        GST_WARNING_OBJECT (dlna_src,
            "Specified start time %" GST_TIME_FORMAT
            " is not valid, valid range: %" GST_TIME_FORMAT
            " to %" GST_TIME_FORMAT, GST_TIME_ARGS (start),
            GST_TIME_ARGS (dlna_src->npt_start_nanos),
            GST_TIME_ARGS (dlna_src->npt_end_nanos));
        return FALSE;
      }
    } else {
      GST_WARNING_OBJECT (dlna_src, "Server does not support time based seeks");
      return FALSE;
    }
  } else {
    GST_WARNING_OBJECT (dlna_src, "Supplied format type is not supported: %d",
        format);
    return FALSE;
  }

  GST_DEBUG_OBJECT (dlna_src, "Requested change is valid");

  return TRUE;
}

/**
 * Determines if current rate is supported by server based on current
 * URI and HEAD response.
 *
 * @param dlna_src		this element
 * @param rate			requested rate
 *
 * @return	true if requested rate is supported by server, false otherwise
 */
static gboolean
dlna_src_is_rate_supported (GstDlnaSrc * dlna_src, gfloat rate)
{
  gboolean is_supported = FALSE;

  // Make sure server supports time seeks since that will be required when
  // requesting rate change
  if (!dlna_src->time_seek_supported) {
    GST_WARNING_OBJECT (dlna_src,
        "Unable to change rate, not supported by server");
    return FALSE;
  }
  // Look through list of server supported playspeeds to see if rate is supported
  int i = 0;
  for (i = 0; i < dlna_src->server_info->content_features->playspeeds_cnt; i++) {
    if (dlna_src->server_info->content_features->playspeeds[i] == rate) {
      is_supported = TRUE;
      break;
    }
  }

  return is_supported;
}

/**
 * Create extra headers to supply to soup http src based on requested starting
 * postion and rate.  Instruct souphttpsrc to exclude range header if it conflicts
 * with any of the extra headers which have been added.
 *
 * @param	dlna_src 	this element
 * @param	rate		requested rate to include in playspeed header
 * @param	format		create either time or byte based seek header
 * @param	start		starting position to include, will be either bytes or time depending on format
 *
 * @return	true if extra headers were successfully created, false otherwise
 */
static gboolean
dlna_src_adjust_http_src_headers (GstDlnaSrc * dlna_src, gfloat rate,
    GstFormat format, guint64 start, guint32 new_seqnum)
{
  GValue struct_value = G_VALUE_INIT;
  GstStructure *extra_headers_struct;

  gboolean disable_range_header = FALSE;

  const gchar *playspeed_field_name = "PlaySpeed.dlna.org";
  const gchar *playspeed_field_value_prefix = "speed=";
  gchar playspeed_field_value[64] = { 0 };

  const gchar *time_seek_range_field_name = "TimeSeekRange.dlna.org";
  const gchar *time_seek_range_field_value_prefix = "npt=";
  gchar time_seek_range_field_value[64] = { 0 };
  guint64 start_time_nanos;
  guint64 start_time_secs;

  const gchar *range_dtcp_field_name = "Range.dtcp.com";
  const gchar *range_dtcp_field_value_prefix = "bytes=";
  gchar range_dtcp_field_value[64] = { 0 };

  // Make sure range header is included by default
  GValue boolean_value = G_VALUE_INIT;
  g_value_init (&boolean_value, G_TYPE_BOOLEAN);
  g_value_set_boolean (&boolean_value, FALSE);
  g_object_set_property (G_OBJECT (dlna_src->http_src), "exclude-range-header",
      &boolean_value);

  GST_DEBUG_OBJECT (dlna_src, "called");

  // Create header structure with dlna transfer mode header
  extra_headers_struct = gst_structure_new ("extraHeadersStruct",
      "transferMode.dlna.org", G_TYPE_STRING, "Streaming", NULL);
  if (extra_headers_struct == NULL) {
    GST_WARNING_OBJECT (dlna_src, "Problems creating extra headers structure");
    return FALSE;
  }
  // If rate != 1.0, add playspeed header and time seek range header
  if (rate != 1.0) {
    // Get string representation of rate
    int i = 0;
    gchar *rateStr = NULL;
    for (i = 0; i < dlna_src->server_info->content_features->playspeeds_cnt;
        i++) {
      if (dlna_src->server_info->content_features->playspeeds[i] == rate) {
        rateStr = dlna_src->server_info->content_features->playspeed_strs[i];
        break;
      }
    }
    if (rateStr == NULL) {
      GST_ERROR_OBJECT (dlna_src,
          "Unable to get string representation of supported rate: %lf", rate);
      return FALSE;
    }
    g_snprintf (playspeed_field_value, 64, "%s%s",
        playspeed_field_value_prefix, rateStr);

    // Add header to structure
    gst_structure_set (extra_headers_struct, playspeed_field_name,
        G_TYPE_STRING, &playspeed_field_value, NULL);
    GST_INFO_OBJECT (dlna_src,
        "Adjust headers by including playspeed header value: %s",
        playspeed_field_value);
  }

  if (rate != 1.0 || (format == GST_FORMAT_TIME
          && dlna_src->time_seek_supported)) {
    // Add time seek range header, convert bytes to time if necessary
    if (format != GST_FORMAT_TIME) {
      // Convert starting bytes to starting time
      if (!dlna_src_convert_bytes_to_npt_nanos (dlna_src, start,
              &start_time_nanos)) {
        GST_WARNING_OBJECT (dlna_src,
            "Problems converting %" G_GUINT64_FORMAT " to npt ", start);
        return FALSE;
      }
    } else
      start_time_nanos = start;

    // Convert start time from nanos into secs string
    start_time_secs = start_time_nanos / GST_SECOND;

    // Include TimeSeekRange header with starting time
    g_snprintf (time_seek_range_field_value, 64,
        "%s%" G_GUINT64_FORMAT ".0-", time_seek_range_field_value_prefix,
        start_time_secs);

    // Add header to structure
    gst_structure_set (extra_headers_struct, time_seek_range_field_name,
        G_TYPE_STRING, &time_seek_range_field_value, NULL);

    GST_INFO_OBJECT (dlna_src,
        "Adjust headers by including TimeSeekRange header value: %s",
        time_seek_range_field_value);

    // Set flag so range header is not included by souphttpsrc
    disable_range_header = TRUE;

    // Record seqnum since have handled this event as time seek
    dlna_src->handled_time_seek_seqnum = TRUE;
  } else
    GST_INFO_OBJECT (dlna_src,
        "Not adjusting with playspeed or time seek range ");

  if (format == GST_FORMAT_TIME && !dlna_src->time_seek_supported) {
    GST_INFO_OBJECT (dlna_src,
        "Saving start time incase get this event again in bytes in order to do acurate conversion");
    dlna_src->time_seek_event_start = start;
  }
  // If dtcp protected content and rate = 1.0, add range.dtcp.com header
  if (rate == 1.0 && format == GST_FORMAT_BYTES
      && dlna_src->is_encrypted && dlna_src->byte_seek_supported) {
    g_snprintf (range_dtcp_field_value, 64, "%s%" G_GUINT64_FORMAT "-",
        range_dtcp_field_value_prefix, start);

    // Add header to structure
    gst_structure_set (extra_headers_struct, range_dtcp_field_name,
        G_TYPE_STRING, &range_dtcp_field_value, NULL);

    GST_INFO_OBJECT (dlna_src,
        "Adjust headers by including Range.dtcp.com header value: %s",
        range_dtcp_field_value);

    // Set flag so range header is not included by souphttpsrc
    disable_range_header = TRUE;
  } else
    GST_INFO_OBJECT (dlna_src, "Not adjusting with range.dtcp.com");

  // Set extra header property of soup http src
  g_value_init (&struct_value, GST_TYPE_STRUCTURE);
  gst_value_set_structure (&struct_value, extra_headers_struct);
  g_object_set_property (G_OBJECT (dlna_src->http_src), "extra-headers",
      &struct_value);
  gst_structure_free (extra_headers_struct);

  // Disable range header if necessary
  if (disable_range_header || !dlna_src->byte_seek_supported) {
    g_value_set_boolean (&boolean_value, TRUE);
    g_object_set_property (G_OBJECT (dlna_src->http_src),
        "exclude-range-header", &boolean_value);
    GST_INFO_OBJECT (dlna_src,
        "Adjust headers by excluding range header, flag: %d, supported: %d",
        disable_range_header, dlna_src->byte_seek_supported);
  }

  return TRUE;
}


/*********************************************/
/**********                         **********/
/********** GstUriHandler INTERFACE **********/
/**********                         **********/
/*********************************************/
static guint
gst_dlna_src_uri_get_type (GType type)
{
  return GST_URI_SRC;
}

static const gchar *const *
gst_dlna_src_uri_get_protocols (GType type)
{
  static const gchar *protocols[] = { "http", "https", NULL };
  return protocols;
}

static gchar *
gst_dlna_src_uri_get_uri (GstURIHandler * handler)
{
  GstDlnaSrc *dlna_src = GST_DLNA_SRC (handler);
  return g_strdup (dlna_src->uri);
}

static gboolean
gst_dlna_src_uri_set_uri (GstURIHandler * handler, const gchar * uri,
    GError ** error)
{
  GstDlnaSrc *dlna_src = GST_DLNA_SRC (handler);

  GST_INFO_OBJECT (dlna_src, "uri handler called to set uri: %s, current: %s",
      uri, dlna_src->uri);

  return dlna_src_set_uri (dlna_src, uri);
}

static void
gst_dlna_src_uri_handler_init (gpointer g_iface, gpointer iface_data)
{
  GstURIHandlerInterface *iface = (GstURIHandlerInterface *) g_iface;

  iface->get_type = gst_dlna_src_uri_get_type;
  iface->get_protocols = gst_dlna_src_uri_get_protocols;
  iface->get_uri = gst_dlna_src_uri_get_uri;
  iface->set_uri = gst_dlna_src_uri_set_uri;
}

/**
 * Perform actions necessary based on supplied URI which is called by
 * playbin when this element is selected as source.
 *
 * @param dlna_src	this element
 * @param value		specified URI to use
 *
 * @return	true if uri is set without problems, false otherwise
 */
static gboolean
dlna_src_set_uri (GstDlnaSrc * dlna_src, const gchar * value)
{
  guint64 content_size = 0;

  // Determine if this is a new URI or just another request using same URI
  if ((dlna_src->uri == NULL) || (g_strcmp0 (value, dlna_src->uri) != 0)) {
    if (dlna_src->uri == NULL) {
      GST_DEBUG_OBJECT (dlna_src, "Need to initialize due to NULL URI");
    } else {
      GST_INFO_OBJECT (dlna_src,
          "Need to initialize due to new URI, current: %s, new: %s",
          dlna_src->uri, value);
    }

    // Setup for new URI
    if (!dlna_src_init_uri (dlna_src, value)) {
      GST_ERROR_OBJECT (dlna_src, "Problems initializing URI");
      if (dlna_src->uri) {
        free (dlna_src->uri);
      }
      dlna_src->uri = NULL;
      return FALSE;
    }
    GST_INFO_OBJECT (dlna_src, "Successfully initialized URI: %s",
        dlna_src->uri);
  }
  // Set the URI
  g_object_set (G_OBJECT (dlna_src->http_src), "location", dlna_src->uri, NULL);

  // Reset to default values
  dlna_src->requested_rate = 1.0;
  dlna_src->requested_format = GST_FORMAT_BYTES;
  dlna_src->requested_start = 0;
  dlna_src->requested_stop = -1;

  // Setup elements based on HEAD response
  // Use flag to determine if content is DTCP/IP protected
  if (dlna_src->is_encrypted) {
    // Setup the dtcpip decrypter element, this will also ghost pad the
    // src pad of the bin
    if (!dlna_src_dtcp_setup (dlna_src)) {
      GST_ERROR_OBJECT (dlna_src, "Problems setting up dtcp elements");
      return FALSE;
    }
    GST_INFO_OBJECT (dlna_src, "DTCP setup successful");
  } else {
    GST_INFO_OBJECT (dlna_src, "No DTCP setup required");

    // Create src ghost pad of dlna src using http src so playbin will recognize element as a src
    GST_DEBUG_OBJECT (dlna_src, "Getting http src pad");
    GstPad *pad = gst_element_get_static_pad (dlna_src->http_src, "src");
    if (!pad) {
      GST_ERROR_OBJECT (dlna_src,
          "Could not get pad for dtcp decrypter. Exiting.");
      return FALSE;
    }

    GST_DEBUG_OBJECT (dlna_src,
        "Creating src pad for dlnasrc bin using http src pad");
    dlna_src->src_pad = gst_ghost_pad_new ("src", pad);
    gst_pad_set_active (dlna_src->src_pad, TRUE);

    gst_element_add_pad (GST_ELEMENT (&dlna_src->bin), dlna_src->src_pad);
    gst_object_unref (pad);

    // Configure event function on sink pad before adding pad to element
    gst_pad_set_event_function (dlna_src->src_pad,
        (GstPadEventFunction) gst_dlna_src_event);

    // Configure event function on sink pad before adding pad to element
    gst_pad_set_query_function (dlna_src->src_pad,
        (GstPadQueryFunction) gst_dlna_src_query);
  }

  if (dlna_src->byte_total) {
    content_size = dlna_src->byte_total;

    g_object_set (G_OBJECT (dlna_src->http_src), "content-size", content_size,
        NULL);
    GST_INFO_OBJECT (dlna_src, "Set HTTP src content size: %" G_GUINT64_FORMAT,
        content_size);
  } else
    GST_INFO_OBJECT (dlna_src, "Unable to set content size due to total == 0");

  return TRUE;
}

/**
 * Setup dtcp decoder element and add to src in order to handle DTCP encrypted
 * content
 *
 * @param dlna_src	this element
 *
 * @return	true if successfully setup, false otherwise
 */
static gboolean
dlna_src_dtcp_setup (GstDlnaSrc * dlna_src)
{
  GST_INFO_OBJECT (dlna_src, "Setup for dtcp content");

  // Create non-encrypt sink element
  GST_INFO_OBJECT (dlna_src, "Creating dtcp decrypter");
  dlna_src->dtcp_decrypter = gst_element_factory_make ("dtcpip",
      ELEMENT_NAME_DTCP_DECRYPTER);
  if (!dlna_src->dtcp_decrypter) {
    GST_ERROR_OBJECT (dlna_src,
        "The dtcp decrypter element could not be created. Exiting.");
    return FALSE;
  }
  // Set DTCP host property
  g_object_set (G_OBJECT (dlna_src->dtcp_decrypter), "dtcp1host",
      dlna_src->server_info->dtcp_host, NULL);

  // Set DTCP port property
  g_object_set (G_OBJECT (dlna_src->dtcp_decrypter), "dtcp1port",
      dlna_src->server_info->dtcp_port, NULL);

  // Add this element to the src
  gst_bin_add (GST_BIN (&dlna_src->bin), dlna_src->dtcp_decrypter);

  // Link elements together
  if (!gst_element_link_many
      (dlna_src->http_src, dlna_src->dtcp_decrypter, NULL)) {
    GST_ERROR_OBJECT (dlna_src, "Problems linking elements in src. Exiting.");
    return FALSE;
  }

  GST_INFO_OBJECT (dlna_src, "Getting dtcpip decrypter src pad");
  GstPad *pad = gst_element_get_static_pad (dlna_src->dtcp_decrypter, "src");
  if (!pad) {
    GST_ERROR_OBJECT (dlna_src,
        "Could not get pad for dtcp decrypter. Exiting.");
    return FALSE;
  }

  GST_INFO_OBJECT (dlna_src,
      "Creating src pad for dlnasrc bin using decyrpter src pad");
  dlna_src->src_pad = gst_ghost_pad_new ("src", pad);
  gst_pad_set_active (dlna_src->src_pad, TRUE);
  gst_element_add_pad (GST_ELEMENT (&dlna_src->bin), dlna_src->src_pad);
  gst_object_unref (pad);

  // Configure event function on sink pad before adding pad to element
  gst_pad_set_event_function (dlna_src->src_pad,
      (GstPadEventFunction) gst_dlna_src_event);

  // Configure event function on sink pad before adding pad to element
  gst_pad_set_query_function (dlna_src->src_pad,
      (GstPadQueryFunction) gst_dlna_src_query);

  GST_INFO_OBJECT (dlna_src, "Byte total: %" G_GUINT64_FORMAT,
      dlna_src->byte_total);
  return TRUE;
}

/**
 * Initialize the URI which includes formulating a HEAD request
 * and parsing the response to get needed info about the URI.
 *
 * @param dlna_src	this element
 * @param value		specified URI to use
 *
 * @return	true if no problems encountered, false otherwise
 */
static gboolean
dlna_src_init_uri (GstDlnaSrc * dlna_src, const gchar * value)
{
  gchar struct_str[MAX_HTTP_BUF_SIZE] = { 0 };

  gchar *first_head_request_headers[1] = { HEADER_GET_CONTENT_FEATURES };
  gsize first_head_request_headers_array_size = 1;
  gchar *time_seek_head_request_headers[1] = { HEADER_TIME_SEEK_RANGE };
  gsize time_seek_head_request_headers_array_size = 1;
  gchar *live_content_head_request_headers[1] =
      { HEADER_GET_AVAILABLE_SEEK_RANGE };
  gsize live_content_head_request_headers_array_size = 1;
  gchar *range_head_request_headers[1] = { HEADER_RANGE_BYTES };
  gsize range_head_request_headers_array_size = 1;
  gchar *dtcp_range_head_request_headers[1] = { HEADER_DTCP_RANGE_BYTES };
  gsize dtcp_range_head_request_headers_array_size = 1;

  // Set the uri in the src
  if (dlna_src->uri) {
    GST_INFO_OBJECT (dlna_src, "Resetting URI from: %s, to: %s",
        dlna_src->uri, value);
    free (dlna_src->uri);
  } else {
    GST_INFO_OBJECT (dlna_src, "Initializing URI to %s", value);
  }
  dlna_src->uri = g_strdup (value);

  // Parse URI to get socket info & content info to send head request
  if (!dlna_src_parse_uri (dlna_src)) {
    GST_ERROR_OBJECT (dlna_src, "Problems parsing URI");
    if (dlna_src->uri) {
      free (dlna_src->uri);
    }
    dlna_src->uri = NULL;
    return FALSE;
  }
  // Initialize server info
  if (!dlna_src_head_response_init_struct (dlna_src, &dlna_src->server_info)) {
    GST_ERROR_OBJECT (dlna_src,
        "Problems initializing struct to store HEAD response");
    return FALSE;
  }
  // Issue first head with just content features to determine what server supports
  GST_DEBUG_OBJECT (dlna_src,
      "Issuing HEAD Request with content features to determine what server supports");
  if (!dlna_src_head_request (dlna_src, first_head_request_headers_array_size,
          first_head_request_headers, dlna_src->server_info)) {
    GST_WARNING_OBJECT (dlna_src,
        "Unable to issue first HEAD request & get HEAD response");
  }
  // Update info based on response to first HEAD info
  if (!dlna_src_assign_content_info (dlna_src))
    GST_INFO_OBJECT (dlna_src, "Problems initializing content info");

  // Formulate second HEAD request to gather more info
  if (dlna_src->is_live) {

    GST_INFO_OBJECT (dlna_src,
        "Issuing another HEAD request to get live content info");
    if (!dlna_src_head_request (dlna_src,
            live_content_head_request_headers_array_size,
            live_content_head_request_headers, dlna_src->server_info)) {
      GST_WARNING_OBJECT (dlna_src,
          "Unable to issue second HEAD request & get HEAD response for live content");
    }
  } else if (dlna_src->time_seek_supported) {
    GST_INFO_OBJECT (dlna_src,
        "Issuing another HEAD request to get time seek info");
    if (!dlna_src_head_request (dlna_src,
            time_seek_head_request_headers_array_size,
            time_seek_head_request_headers, dlna_src->server_info)) {
      GST_WARNING_OBJECT (dlna_src,
          "Unable to issue second HEAD request & get HEAD response for time seek range");
    }
  } else if (dlna_src->byte_seek_supported) {
    GST_INFO_OBJECT (dlna_src,
        "Issuing another HEAD request to get range info");
    if (!dlna_src_head_request (dlna_src,
            range_head_request_headers_array_size,
            range_head_request_headers, dlna_src->server_info)) {
      GST_WARNING_OBJECT (dlna_src,
          "Unable to issue second HEAD request & get HEAD response for byte range");
    }
  } else if (dlna_src->byte_seek_supported && dlna_src->is_encrypted) {
    GST_INFO_OBJECT (dlna_src,
        "Issuing another HEAD request to get dtcp range info");
    if (!dlna_src_head_request (dlna_src,
            dtcp_range_head_request_headers_array_size,
            dtcp_range_head_request_headers, dlna_src->server_info)) {
      GST_WARNING_OBJECT (dlna_src,
          "Unable to issue second HEAD request & get HEAD response for dtcp byte range");
    }
  } else {
    GST_INFO_OBJECT (dlna_src, "Not issuing another HEAD request");
  }

  if (!dlna_src_assign_content_info (dlna_src))
    GST_INFO_OBJECT (dlna_src, "Problems initializing content info");

  // Print out results of HEAD request
  if (!dlna_src_head_response_struct_to_str (dlna_src, dlna_src->server_info,
          struct_str, MAX_HTTP_BUF_SIZE)) {
    GST_ERROR_OBJECT (dlna_src,
        "Problems converting HEAD response struct to string");
    return FALSE;
  } else {
    GST_INFO_OBJECT (dlna_src, "Parsed HEAD Response into struct: %s",
        struct_str);
  }

  return TRUE;
}

/**
 * Assigns values to overall start, end and total based on the type of
 * content and HTTP header values that were returned.
 *
 * @param dlna_src  this element
 *
 * @return  true if no problems encountered, false otherwise
 */
static gboolean
dlna_src_assign_content_info (GstDlnaSrc * dlna_src)
{
  GST_DEBUG_OBJECT (dlna_src, "Called");

  dlna_src->is_live = FALSE;
  dlna_src->is_encrypted = FALSE;

  dlna_src->byte_seek_supported = FALSE;
  dlna_src->byte_start = 0;
  dlna_src->byte_end = 0;
  dlna_src->byte_total = 0;

  dlna_src->time_seek_supported = FALSE;
  dlna_src->npt_start_nanos = 0;
  dlna_src->npt_end_nanos = 0;
  dlna_src->npt_duration_nanos = 0;
  dlna_src->npt_start_str = NULL;
  dlna_src->npt_end_str = NULL;
  dlna_src->npt_duration_str = NULL;

  if (!dlna_src->server_info) {
    GST_WARNING_OBJECT (dlna_src,
        "No server info, can't determine info about content");
    return FALSE;
  }

  if (dlna_src->server_info->content_features) {

    if (dlna_src->server_info->content_features->flag_so_increasing_set
        || dlna_src->server_info->content_features->flag_sn_increasing_set) {
      dlna_src->is_live = TRUE;
      GST_INFO_OBJECT (dlna_src,
          "Content is live since s0 and/or sN is increasing");
    }

    if (dlna_src->server_info->content_features->flag_link_protected_set) {
      dlna_src->is_encrypted = TRUE;
      GST_INFO_OBJECT (dlna_src,
          "Content is encrypted since link protected flag is set");
    }

    if (dlna_src->server_info->available_seek_cleartext_end) {
      dlna_src->byte_start =
          dlna_src->server_info->available_seek_cleartext_start;
      dlna_src->byte_end = dlna_src->server_info->available_seek_cleartext_end;
      dlna_src->byte_total =
          dlna_src->server_info->available_seek_cleartext_end -
          dlna_src->server_info->available_seek_cleartext_start;
      GST_INFO_OBJECT (dlna_src,
          "Byte range values coming from cleartext availableSeekRange.dlna.org");
    } else if (dlna_src->server_info->available_seek_end) {
      dlna_src->byte_start = dlna_src->server_info->available_seek_start;
      dlna_src->byte_end = dlna_src->server_info->available_seek_end;
      dlna_src->byte_total =
          dlna_src->server_info->available_seek_end -
          dlna_src->server_info->available_seek_start;
      GST_INFO_OBJECT (dlna_src,
          "Byte range values coming from availableSeekRange.dlna.org");
    } else if (dlna_src->server_info->dtcp_range_total) {
      dlna_src->byte_start = dlna_src->server_info->dtcp_range_start;
      dlna_src->byte_end = dlna_src->server_info->dtcp_range_end;
      dlna_src->byte_total = dlna_src->server_info->dtcp_range_total;
      GST_INFO_OBJECT (dlna_src,
          "Byte range values coming from Content-Range.dtcp.com");
    } else if (dlna_src->server_info->time_byte_seek_total) {
      dlna_src->byte_start = dlna_src->server_info->time_byte_seek_start;
      dlna_src->byte_end = dlna_src->server_info->time_byte_seek_end;
      dlna_src->byte_total = dlna_src->server_info->time_byte_seek_total;
      GST_INFO_OBJECT (dlna_src,
          "Byte range values coming from TimeSeekRange.dlna.org");
    }

    if (dlna_src->server_info->available_seek_npt_start_str) {
      dlna_src->npt_start_str =
          g_strdup (dlna_src->server_info->available_seek_npt_start_str);
      dlna_src->npt_start_nanos =
          dlna_src->server_info->available_seek_npt_start;
      dlna_src->npt_end_str =
          g_strdup (dlna_src->server_info->available_seek_npt_end_str);
      dlna_src->npt_end_nanos = dlna_src->server_info->available_seek_npt_end;
      // *TODO* - dlnasrc #51 - use npt utilities - figure out how to get formatted time string given nanos
      dlna_src->npt_duration_str =
          g_strdup (dlna_src->server_info->available_seek_npt_end_str);
      dlna_src->npt_duration_nanos =
          dlna_src->server_info->available_seek_npt_end -
          dlna_src->server_info->available_seek_npt_start;
      GST_INFO_OBJECT (dlna_src,
          "Time seek range values coming from availableSeekRange.dlna.org");
    } else if (dlna_src->server_info->time_seek_npt_start_str) {
      dlna_src->npt_start_nanos = dlna_src->server_info->time_seek_npt_start;
      dlna_src->npt_start_str =
          g_strdup (dlna_src->server_info->time_seek_npt_start_str);
      dlna_src->npt_end_nanos = dlna_src->server_info->time_seek_npt_end;
      dlna_src->npt_end_str =
          g_strdup (dlna_src->server_info->time_seek_npt_end_str);
      dlna_src->npt_duration_nanos =
          dlna_src->server_info->time_seek_npt_duration;
      dlna_src->npt_duration_str =
          g_strdup (dlna_src->server_info->time_seek_npt_duration_str);
      GST_INFO_OBJECT (dlna_src,
          "Time seek range values coming from TimeSeekRange.dlna.org");
    } else
      GST_INFO_OBJECT (dlna_src, "Time seek range values not available");
  }

  if (!dlna_src->byte_total) {
    if (dlna_src->server_info->content_range_total) {
      dlna_src->byte_start = dlna_src->server_info->content_range_start;
      dlna_src->byte_end = dlna_src->server_info->content_range_end;
      dlna_src->byte_total = dlna_src->server_info->content_range_total;
      GST_INFO_OBJECT (dlna_src,
          "Byte range values coming from Content-Range header");
    } else if (dlna_src->server_info->content_length) {
      dlna_src->byte_start = 0;
      dlna_src->byte_end = dlna_src->server_info->content_length;
      dlna_src->byte_total = dlna_src->server_info->content_length;
      GST_INFO_OBJECT (dlna_src,
          "Byte range values coming from content length, assuming start & stop");
    } else
      GST_INFO_OBJECT (dlna_src, "Byte seek range values not available");
  }

  if (dlna_src->server_info->content_features->op_time_seek_supported ||
      dlna_src->server_info->content_features->flag_limited_time_seek_set) {
    dlna_src->time_seek_supported = TRUE;
  }

  if (dlna_src->server_info->content_features->op_range_supported ||
      dlna_src->server_info->content_features->flag_full_clear_text_set ||
      dlna_src->server_info->content_features->flag_limited_byte_seek_set ||
      dlna_src->server_info->accept_byte_ranges)
    dlna_src->byte_seek_supported = TRUE;

  return TRUE;
}

/**
 * Free the memory allocated to store head response.
 *
 * @param   dlna_src        this instance of element
 * @param   head_response   free memory associated with this struct
 */
static void
dlna_src_head_response_free (GstDlnaSrc * dlna_src,
    GstDlnaSrcHeadResponse * head_response)
{
  int i = 0;
  if (head_response) {
    if (head_response->content_features) {
      if (head_response->content_features->profile)
        g_free (head_response->content_features->profile);

      if (head_response->content_features->playspeeds_cnt > 0) {
        for (i = 0; i < head_response->content_features->playspeeds_cnt; i++)
          g_free (head_response->content_features->playspeed_strs[i]);
      }
      g_free (head_response->content_features);
    }

    if (head_response->http_rev)
      g_free (head_response->http_rev);
    if (head_response->ret_msg)
      g_free (head_response->ret_msg);
    if (head_response->accept_ranges)
      g_free (head_response->accept_ranges);
    if (head_response->time_seek_npt_start_str)
      g_free (head_response->time_seek_npt_start_str);
    if (head_response->time_seek_npt_end_str)
      g_free (head_response->time_seek_npt_end_str);
    if (head_response->time_seek_npt_duration_str)
      g_free (head_response->time_seek_npt_duration_str);
    if (head_response->transfer_mode)
      g_free (head_response->transfer_mode);
    if (head_response->transfer_encoding)
      g_free (head_response->transfer_encoding);
    if (head_response->date)
      g_free (head_response->date);
    if (head_response->server)
      g_free (head_response->server);
    if (head_response->content_type)
      g_free (head_response->content_type);
    if (head_response->dtcp_host)
      g_free (head_response->dtcp_host);

    g_free (head_response);
  }
}

/**
 * Sends HEAD request and reads response to gather info about content item associated
 * with supplied URL.
 *
 * @param dlna_src              this element
 * @param start_npt             request content starting at this normal play time
 * @param start_byte            request content starting at this byte
 * @param include_range_header  include Range header in HEAD request
 * @param head_response         results of HEAD request
 *
 * @return  true got successful HEAD response, false otherwise
 */
static gboolean
dlna_src_head_request (GstDlnaSrc * dlna_src,
    gsize headers_array_size, gchar * headers[],
    GstDlnaSrcHeadResponse * head_response)
{
  gchar head_request_str[MAX_HTTP_BUF_SIZE] = { 0 };
  gchar head_response_str[MAX_HTTP_BUF_SIZE] = { 0 };

  // Open socket to send HEAD request
  if (!dlna_src_open_socket (dlna_src)) {
    GST_WARNING_OBJECT (dlna_src,
        "Problems creating socket to send HEAD request");
    return FALSE;
  }
  // Formulate HEAD request
  if (!dlna_src_head_request_formulate (dlna_src, head_request_str,
          MAX_HTTP_BUF_SIZE, headers_array_size, headers)) {
    GST_WARNING_OBJECT (dlna_src, "Problems formulating HEAD request");
    return FALSE;
  }
  // Send HEAD Request and read response
  if (!dlna_src_head_request_issue (dlna_src, head_request_str,
          head_response_str)) {
    GST_WARNING_OBJECT (dlna_src,
        "Problems sending and receiving HEAD request");
    return FALSE;
  }
  // Close socket
  if (!dlna_src_close_socket (dlna_src)) {
    GST_WARNING_OBJECT (dlna_src,
        "Problems closing socket used to send HEAD request");
  }
  // Parse HEAD response to gather info about URI content item
  if (!dlna_src_head_response_parse (dlna_src, head_response_str,
          head_response)) {
    GST_WARNING_OBJECT (dlna_src, "Problems parsing HEAD response");
    return FALSE;
  }
  // Make sure return code from HEAD response is some form of success
  if (head_response->ret_code != HTTP_STATUS_OK &&
      head_response->ret_code != HTTP_STATUS_CREATED &&
      head_response->ret_code != HTTP_STATUS_PARTIAL) {

    GST_WARNING_OBJECT (dlna_src,
        "Error code received in HEAD response: %d %s",
        head_response->ret_code, head_response->ret_msg);
    return FALSE;
  }
  return TRUE;
}

/**
 * Parse URI and extract info necessary to open socket to send
 * HEAD request
 *
 * @param dlna_src	this element
 *
 * @return	true if successfully parsed, false if problems encountered
 */
static gboolean
dlna_src_parse_uri (GstDlnaSrc * dlna_src)
{
  GST_DEBUG_OBJECT (dlna_src, "Parsing URI: %s", dlna_src->uri);

  // URI format is:
  // <scheme>:<hierarchical_part>[?query][#fragment]
  // where hierarchical part is:
  // [user_info@]<host_info>[:port][/path]
  // where host info can be ip address
  //
  // An example is:
  // http://192.168.0.111:8008/ocaphn/recording?rrid=1&profile=MPEG_TS_SD_NA_ISO&mime=video/mpeg
  gchar *p = NULL;
  gchar *addr = NULL;
  gchar *protocol = gst_uri_get_protocol (dlna_src->uri);

  if (NULL != protocol) {
    if (g_strcmp0 (protocol, "http") == 0) {
      if (NULL != (addr = gst_uri_get_location (dlna_src->uri))) {
        if (NULL != (p = strchr (addr, ':'))) {
          *p = 0;               // so that the addr is null terminated where the address ends.
          dlna_src->uri_port = atoi (++p);
          GST_DEBUG_OBJECT (dlna_src, "Port retrieved: \"%d\".",
              dlna_src->uri_port);
        }
        // If address is changing, free old
        if (NULL != dlna_src->uri_addr
            && 0 != g_strcmp0 (dlna_src->uri_addr, addr)) {
          g_free (dlna_src->uri_addr);
        }
        if (NULL == dlna_src->uri_addr
            || 0 != g_strcmp0 (dlna_src->uri_addr, addr)) {
          dlna_src->uri_addr = g_strdup (addr);
        }
        GST_DEBUG_OBJECT (dlna_src, "New addr set: \"%s\".",
            dlna_src->uri_addr);
        g_free (addr);
        g_free (protocol);
      } else {
        GST_ERROR_OBJECT (dlna_src, "Location was null: \"%s\".",
            dlna_src->uri);
        g_free (protocol);
        return FALSE;
      }
    } else {
      GST_ERROR_OBJECT (dlna_src, "Protocol Info was NOT http: \"%s\".",
          protocol);
      return FALSE;
    }
  } else {
    GST_ERROR_OBJECT (dlna_src, "Protocol Info was null: \"%s\".",
        dlna_src->uri);
    return FALSE;
  }

  return TRUE;
}

/**
 * Create a socket for sending to HEAD request
 *
 * @param dlna_src	this element
 *
 * @return	true if successful, false otherwise
 */
static gboolean
dlna_src_open_socket (GstDlnaSrc * dlna_src)
{
  GST_LOG_OBJECT (dlna_src, "Opening socket to URI src");

  // Create socket
  struct addrinfo hints = { 0 };
  hints.ai_family = AF_INET;
  hints.ai_socktype = SOCK_STREAM;
  hints.ai_protocol = 0;

  if ((dlna_src->sock =
          socket (hints.ai_family, hints.ai_socktype, hints.ai_protocol)) == -1)
  {
    GST_ERROR_OBJECT (dlna_src, "Socket creation failed");
    return FALSE;
  }

  gint ret = 0;
  gchar portStr[8] = { 0 };
  if (dlna_src->uri_port > 0) {
    g_snprintf (portStr, 8, "%d", dlna_src->uri_port);
  }

  struct addrinfo *srvrInfo = NULL;
  if (0 != (ret = getaddrinfo (dlna_src->uri_addr, portStr, &hints, &srvrInfo))) {
    GST_WARNING_OBJECT (dlna_src, "getaddrinfo[%s] using addr %s, port %d",
        gai_strerror (ret), dlna_src->uri_addr, dlna_src->uri_port);
    return FALSE;
  }

  struct addrinfo *pSrvr = NULL;
  for (pSrvr = srvrInfo; pSrvr != NULL; pSrvr = pSrvr->ai_next) {
    if (0 > (dlna_src->sock = socket (pSrvr->ai_family,
                pSrvr->ai_socktype, pSrvr->ai_protocol))) {
      GST_WARNING_OBJECT (dlna_src, "socket() failed?");
      continue;
    }

    /*
       if (0 > setsockopt(dlna_src->sock, SOL_SOCKET, SO_REUSEADDR,
       (gchar*) &yes, sizeof(yes)))
       {
       GST_ERROR_OBJECT(dlna_src, "setsockopt() failed?");
       return FALSE;
       }
     */
    GST_LOG_OBJECT (dlna_src, "Got sock: %d", dlna_src->sock);

    if (connect (dlna_src->sock, pSrvr->ai_addr, pSrvr->ai_addrlen) != 0) {
      GST_WARNING_OBJECT (dlna_src, "srcd() failed?");
      continue;
    }
    // Successfully connected
    GST_DEBUG_OBJECT (dlna_src, "Successful connect to sock: %d",
        dlna_src->sock);
    break;
  }

  if (NULL == pSrvr) {
    GST_ERROR_OBJECT (dlna_src, "failed to bind");
    freeaddrinfo (srvrInfo);
    return FALSE;
  }

  freeaddrinfo (srvrInfo);

  return TRUE;
}

/**
 * Close socket used to send HEAD request.
 *
 * @param	this element instance
 *
 * @return	true
 */
static gboolean
dlna_src_close_socket (GstDlnaSrc * dlna_src)
{
  GST_LOG_OBJECT (dlna_src, "Closing socket used for HEAD request");

  if (dlna_src->sock >= 0)
    CLOSESOCK (dlna_src->sock);

  return TRUE;
}

/**
 * Creates the string which represents the HEAD request to send
 * to server to get info related to URI
 *
 * @param dlna_src	    this element
 * @param start_npt     request content starting at this normal play time
 * @param start_byte    request content starting at this byte
 *
 * @return	true if successful, false otherwise
 */
static gboolean
dlna_src_head_request_formulate (GstDlnaSrc * dlna_src,
    gchar * head_request_str, gsize head_request_max_size, gint headers_cnt,
    gchar * headers[])
{
  GST_LOG_OBJECT (dlna_src, "Formulating head request");

  gchar tmpStr[32] = { 0 };
  gsize tmp_str_max_size = 32;
  int i;

  g_strlcpy (head_request_str, "HEAD ", head_request_max_size);

  if (g_strlcat (head_request_str, dlna_src->uri,
          head_request_max_size) >= head_request_max_size)
    goto overflow;

  if (g_strlcat (head_request_str, " HTTP/1.1",
          head_request_max_size) >= head_request_max_size)
    goto overflow;
  if (g_strlcat (head_request_str, CRLF,
          head_request_max_size) >= head_request_max_size)
    goto overflow;

  if (g_strlcat (head_request_str, "HOST: ",
          head_request_max_size) >= head_request_max_size)
    goto overflow;
  if (g_strlcat (head_request_str, dlna_src->uri_addr,
          head_request_max_size) >= head_request_max_size)
    goto overflow;
  if (g_strlcat (head_request_str, ":",
          head_request_max_size) >= head_request_max_size)
    goto overflow;

  g_snprintf (tmpStr, tmp_str_max_size, "%d", dlna_src->uri_port);
  if (g_strlcat (head_request_str, tmpStr,
          head_request_max_size) >= head_request_max_size)
    goto overflow;
  if (g_strlcat (head_request_str, CRLF,
          head_request_max_size) >= head_request_max_size)
    goto overflow;

  // Add headers
  for (i = 0; i < headers_cnt; i++) {
    if (g_strlcat (head_request_str, headers[i],
            head_request_max_size) >= head_request_max_size)
      goto overflow;
    if (g_strlcat (head_request_str, CRLF,
            head_request_max_size) >= head_request_max_size)
      goto overflow;
  }

  // Add termination characters for overall request
  if (g_strlcat (head_request_str, CRLF,
          head_request_max_size) >= head_request_max_size)
    goto overflow;

  return TRUE;

overflow:
  GST_ERROR_OBJECT (dlna_src,
      "Overflow - exceeded head request string size of: %" G_GSIZE_FORMAT,
      head_request_max_size);
  return FALSE;
}

/**
 * Sends the HEAD request to server, reads response, parses and
 * stores info related to this URI.
 *
 * @param dlna_src	this element
 *
 * @return	true if successful, false otherwise
 */
static gboolean
dlna_src_head_request_issue (GstDlnaSrc * dlna_src, gchar * head_request_str,
    gchar * head_response_str)
{
  GST_LOG_OBJECT (dlna_src, "Issuing head request: %s", head_request_str);

  // Send HEAD request on socket
  gint bytesTxd = 0;
  gint bytesToTx = strlen (head_request_str);

  if ((bytesTxd = send (dlna_src->sock, head_request_str, bytesToTx, 0)) < -1) {
    GST_ERROR_OBJECT (dlna_src, "Problems sending on socket");
    return FALSE;
  } else if (bytesTxd == -1) {
    GST_ERROR_OBJECT (dlna_src, "Problems sending on socket, got back -1");
    return FALSE;
  } else if (bytesTxd != bytesToTx) {
    GST_ERROR_OBJECT (dlna_src, "Sent %d bytes instead of %d", bytesTxd,
        bytesToTx);
    return FALSE;
  }
  GST_INFO_OBJECT (dlna_src, "Issued head request: \n%s", head_request_str);

  // Read HEAD response
  gint bytesRcvd = 0;

  if ((bytesRcvd =
          recv (dlna_src->sock, head_response_str, MAX_HTTP_BUF_SIZE,
              0)) <= 0) {
    GST_ERROR_OBJECT (dlna_src, "HEAD Response recv() failed");
    return FALSE;
  } else {
    // Null terminate response string
    head_response_str[bytesRcvd] = '\0';
  }
  GST_INFO_OBJECT (dlna_src, "HEAD Response received: \n%s", head_response_str);

  return TRUE;
}

/**
 * Parse HEAD response into specific values related to URI content item.
 *
 * @param	dlna_src	this element instance
 *
 * @return	returns TRUE if no problems are encountered, false otherwise
 */
static gboolean
dlna_src_head_response_parse (GstDlnaSrc * dlna_src, gchar * head_response_str,
    GstDlnaSrcHeadResponse * head_response)
{
  // Convert all header field strings to upper case to aid in parsing
  int i = 0;
  for (i = 0; head_response_str[i]; i++) {
    head_response_str[i] = toupper (head_response_str[i]);
  }

  // Initialize array of strings used to store field values
  gchar *fields[HEAD_RESPONSE_HEADERS_CNT];
  for (i = 0; i < HEAD_RESPONSE_HEADERS_CNT; i++) {
    fields[i] = NULL;
  }

  // Tokenize HEAD response into individual field values using CRLF as delim
  gchar **tokens = g_strsplit (head_response_str, CRLF, 0);
  gchar **ptr;
  for (ptr = tokens; *ptr; ptr++) {
    if (strlen (*ptr) > 0) {
      // Look for field header contained in this string
      gint idx = dlna_src_head_response_get_field_idx (dlna_src, *ptr);

      // If found field header, extract value
      if (idx != -1) {
        fields[idx] = *ptr;
      } else {
        GST_INFO_OBJECT (dlna_src, "No Idx found for Field:%s", *ptr);
      }
    }
  }

  // Parse value from each field header string
  for (i = 0; i < HEAD_RESPONSE_HEADERS_CNT; i++) {
    if (fields[i] != NULL) {
      dlna_src_head_response_assign_field_value (dlna_src, head_response, i,
          fields[i]);
    }
  }
  g_strfreev (tokens);

  return TRUE;
}

/**
 * Initialize structure to store HEAD Response
 *
 * @param	dlna_src	this element instance
 *
 * @return	returns TRUE if no problems are encountered, false otherwise
 */
static gboolean
dlna_src_head_response_init_struct (GstDlnaSrc * dlna_src,
    GstDlnaSrcHeadResponse ** head_response_ptr)
{
  // Allocate storage
  GstDlnaSrcHeadResponse *head_response =
      g_try_malloc0 (sizeof (GstDlnaSrcHeadResponse));
  head_response->content_features =
      g_try_malloc0 (sizeof (GstDlnaSrcHeadResponseContentFeatures));

  // Initialize structs
  // {"HTTP", STRING_TYPE}
  head_response->http_rev_idx = HEADER_INDEX_HTTP;
  head_response->http_rev = NULL;
  head_response->ret_code = 0;
  head_response->ret_msg = NULL;

  // {"TIMESEEKRANGE.DLNA.ORG", STRING_TYPE},
  head_response->time_seek_idx = HEADER_INDEX_TIMESEEKRANGE;

  // {"NPT", NPT_RANGE_TYPE},
  head_response->npt_seek_idx = HEADER_INDEX_NPT;
  head_response->time_seek_npt_start_str = NULL;
  head_response->time_seek_npt_end_str = NULL;
  head_response->time_seek_npt_duration_str = NULL;
  head_response->time_seek_npt_start = 0;
  head_response->time_seek_npt_end = 0;
  head_response->time_seek_npt_duration = 0;

  // {"BYTES", BYTE_RANGE_TYPE},
  head_response->byte_seek_idx = HEADER_INDEX_BYTES;
  head_response->time_byte_seek_start = 0;
  head_response->time_byte_seek_end = 0;
  head_response->time_byte_seek_total = 0;

  // {"CLEARTEXTBYTES", BYTE_RANGE_TYPE},
  head_response->clear_text_idx = HEADER_INDEX_CLEAR_TEXT;

  // {"AVAILABLESEEKRANGE.DLNA.ORG", STRING_TYPE},
  head_response->available_range_idx = HEADER_INDEX_AVAILABLE_RANGE;
  head_response->available_seek_npt_start_str = NULL;
  head_response->available_seek_npt_end_str = NULL;
  head_response->available_seek_npt_start = 0;
  head_response->available_seek_npt_end = 0;
  head_response->available_seek_start = 0;
  head_response->available_seek_end = 0;
  head_response->available_seek_cleartext_start = 0;
  head_response->available_seek_cleartext_end = 0;

  // {CONTENT RANGE DTCP, BYTE_RANGE_TYPE},
  head_response->dtcp_range_idx = HEADER_INDEX_DTCP_RANGE;
  head_response->dtcp_range_start = 0;
  head_response->dtcp_range_end = 0;
  head_response->dtcp_range_total = 0;

  // {"TRANSFERMODE.DLNA.ORG", STRING_TYPE}
  head_response->transfer_mode_idx = HEADER_INDEX_TRANSFERMODE;
  head_response->transfer_mode = NULL;

  // {"TRANSFER-ENCODING", STRING_TYPE}
  head_response->transfer_encoding_idx = HEADER_INDEX_TRANSFER_ENCODING;

  head_response->transfer_encoding = NULL;

  // {"DATE", STRING_TYPE}
  head_response->date_idx = HEADER_INDEX_DATE;
  head_response->date = NULL;

  // {"SERVER", STRING_TYPE}
  head_response->server_idx = HEADER_INDEX_SERVER;
  head_response->server = NULL;

  // {"CONTENT-LENGTH", NUMERIC_TYPE}
  head_response->content_length_idx = HEADER_INDEX_CONTENT_LENGTH;
  head_response->content_length = 0;

  // {"ACCEPT-RANGES", STRING_TYPE}
  head_response->accept_ranges_idx = HEADER_INDEX_ACCEPT_RANGES;
  head_response->accept_ranges = NULL;
  head_response->accept_byte_ranges = FALSE;

  // {"CONTENT-RANGE", STRING_TYPE}
  head_response->content_range_idx = HEADER_INDEX_CONTENT_RANGE;
  head_response->content_range_start = 0;
  head_response->content_range_end = 0;
  head_response->content_range_total = 0;

  // {"CONTENT-TYPE", STRING_TYPE}
  head_response->content_type_idx = HEADER_INDEX_CONTENT_TYPE;
  head_response->content_type = NULL;

  // Addition subfields in CONTENT TYPE if dtcp encrypted
  head_response->dtcp_host_idx = HEADER_INDEX_DTCP_HOST;
  head_response->dtcp_host = NULL;
  head_response->dtcp_port_idx = HEADER_INDEX_DTCP_PORT;
  head_response->dtcp_port = -1;
  head_response->content_format_idx = HEADER_INDEX_CONTENT_FORMAT;

  // {"CONTENTFEATURES.DLNA.ORG", STRING_TYPE},
  head_response->content_features_idx = HEADER_INDEX_CONTENTFEATURES;

  // {"DLNA.ORG_PN", STRING_TYPE}
  head_response->content_features->profile_idx = HEADER_INDEX_PN;
  head_response->content_features->profile = NULL;

  // {"DLNA.ORG_OP", FLAG_TYPE}
  head_response->content_features->operations_idx = HEADER_INDEX_OP;
  head_response->content_features->op_time_seek_supported = FALSE;
  head_response->content_features->op_range_supported = FALSE;

  // {"DLNA.ORG_PS", NUMERIC_TYPE}, // 13
  head_response->content_features->playspeeds_idx = HEADER_INDEX_PS;
  head_response->content_features->playspeeds_cnt = 0;

  // {"DLNA.ORG_FLAGS", FLAG_TYPE} // 14
  head_response->content_features->flags_idx = HEADER_INDEX_FLAGS;
  head_response->content_features->flag_sender_paced_set = FALSE;
  head_response->content_features->flag_limited_time_seek_set = FALSE;
  head_response->content_features->flag_limited_byte_seek_set = FALSE;
  head_response->content_features->flag_play_container_set = FALSE;
  head_response->content_features->flag_so_increasing_set = FALSE;
  head_response->content_features->flag_sn_increasing_set = FALSE;
  head_response->content_features->flag_rtsp_pause_set = FALSE;
  head_response->content_features->flag_streaming_mode_set = FALSE;
  head_response->content_features->flag_interactive_mode_set = FALSE;
  head_response->content_features->flag_background_mode_set = FALSE;
  head_response->content_features->flag_stalling_set = FALSE;
  head_response->content_features->flag_dlna_v15_set = FALSE;
  head_response->content_features->flag_link_protected_set = FALSE;
  head_response->content_features->flag_full_clear_text_set = FALSE;
  head_response->content_features->flag_limited_clear_text_set = FALSE;

  *head_response_ptr = head_response;
  return TRUE;
}

/**
 * Looks for a matching HEAD response field in supplied string.
 *
 * @param   dlna_src    this element instance
 * @param	field_str   look for HEAD response field in this string
 *
 * @return	index of matching HEAD response field,
 * 			-1 if does not contain a HEAD response field header
 */
static gint
dlna_src_head_response_get_field_idx (GstDlnaSrc * dlna_src, gchar * field_str)
{
  GST_LOG_OBJECT (dlna_src, "Determine associated HEAD response field: %s",
      field_str);

  gint idx = -1;
  int i = 0;
  for (i = 0; i < HEAD_RESPONSE_HEADERS_CNT; i++) {
    if (strstr (field_str, HEAD_RESPONSE_HEADERS[i]) != NULL) {
      idx = i;
      break;
    }
  }

  return idx;
}

/**
 * Initialize associated value in HEAD response struct
 *
 * @param	dlna_src	this element instance
 * @param	idx			index which describes HEAD response field and type
 * @param	fieldStr	string containing HEAD response field header and value
 *
 * @return	returns TRUE if no problems are encountered, false otherwise
 */
static gboolean
dlna_src_head_response_assign_field_value (GstDlnaSrc * dlna_src,
    GstDlnaSrcHeadResponse * head_response, gint idx, gchar * field_str)
{
  GST_LOG_OBJECT (dlna_src,
      "Store value received in HEAD response field for field %d - %s",
      idx, HEAD_RESPONSE_HEADERS[idx]);

  gboolean rc = TRUE;

  gchar tmp1[32] = { 0 };
  gchar tmp2[32] = { 0 };
  gint int_value = 0;
  gint ret_code = 0;
  guint64 guint64_value = 0;

  // Get value based on index
  switch (idx) {
    case HEADER_INDEX_TRANSFERMODE:
      head_response->transfer_mode = g_strdup ((strstr (field_str, ":") + 1));
      break;

    case HEADER_INDEX_DATE:
      head_response->date = g_strdup ((strstr (field_str, ":") + 1));
      break;

    case HEADER_INDEX_CONTENT_TYPE:
      if (!dlna_src_head_response_parse_content_type (dlna_src, head_response,
              idx, field_str)) {
        GST_WARNING_OBJECT (dlna_src,
            "Problems with HEAD response field header %s, value: %s",
            HEAD_RESPONSE_HEADERS[idx], field_str);
      }
      break;

    case HEADER_INDEX_CONTENT_LENGTH:
      if ((ret_code =
              sscanf (field_str, "%31[^:]:%" G_GUINT64_FORMAT, tmp1,
                  &guint64_value)) != 2)
        GST_WARNING_OBJECT (dlna_src,
            "Problems parsing Content Length from HEAD response field header %s, value: %s, retcode: %d",
            HEAD_RESPONSE_HEADERS[idx], field_str, ret_code);
      else
        head_response->content_length = guint64_value;
      break;

    case HEADER_INDEX_ACCEPT_RANGES:
      head_response->accept_ranges = g_strdup ((strstr (field_str, ":") + 1));
      if (strstr (head_response->accept_ranges, ACCEPT_RANGES_BYTES))
        head_response->accept_byte_ranges = TRUE;
      break;

    case HEADER_INDEX_CONTENT_RANGE:
      if (!dlna_src_parse_byte_range (dlna_src, field_str, HEADER_INDEX_BYTES,
              &head_response->content_range_start,
              &head_response->content_range_end,
              &head_response->content_range_total))
        GST_WARNING_OBJECT (dlna_src,
            "Problems parsing Content Range from HEAD response field header %s, value: %s, retcode: %d",
            HEAD_RESPONSE_HEADERS[idx], field_str, ret_code);
      break;

    case HEADER_INDEX_SERVER:
      head_response->server = g_strdup ((strstr (field_str, ":") + 1));
      break;

    case HEADER_INDEX_TRANSFER_ENCODING:
      head_response->transfer_encoding =
          g_strdup ((strstr (field_str, ":") + 1));
      break;

    case HEADER_INDEX_HTTP:
      if ((ret_code =
              sscanf (field_str, "%31s %d %31[^\n]", tmp1, &int_value,
                  tmp2)) != 3) {
        GST_WARNING_OBJECT (dlna_src,
            "Problems with HEAD response field header %s, idx: %d, value: %s, retcode: %d, tmp: %s, %s",
            HEAD_RESPONSE_HEADERS[idx], idx, field_str, ret_code, tmp1, tmp2);
      } else {
        head_response->http_rev = g_strdup (tmp1);
        head_response->ret_code = int_value;
        head_response->ret_msg = g_strdup (tmp2);
      }
      break;

    case HEADER_INDEX_TIMESEEKRANGE:
      if (!dlna_src_head_response_parse_time_seek (dlna_src, head_response, idx,
              field_str))
        GST_WARNING_OBJECT (dlna_src,
            "Problems with HEAD response field header %s, value: %s",
            HEAD_RESPONSE_HEADERS[idx], field_str);
      break;

    case HEADER_INDEX_CONTENTFEATURES:
      if (!dlna_src_head_response_parse_content_features
          (dlna_src, head_response, idx, field_str))
        GST_WARNING_OBJECT (dlna_src,
            "Problems with HEAD response field header %s, value: %s",
            HEAD_RESPONSE_HEADERS[idx], field_str);
      break;

    case HEADER_INDEX_DTCP_RANGE:
      if (!dlna_src_parse_byte_range (dlna_src, field_str, HEADER_INDEX_BYTES,
              &head_response->dtcp_range_start,
              &head_response->dtcp_range_end, &head_response->dtcp_range_total))
        GST_WARNING_OBJECT (dlna_src,
            "Problems with HEAD response field header %s, value: %s",
            HEAD_RESPONSE_HEADERS[idx], field_str);
      break;

    case HEADER_INDEX_AVAILABLE_RANGE:
      if (!dlna_src_head_response_parse_available_range (dlna_src,
              head_response, idx, field_str))
        GST_WARNING_OBJECT (dlna_src,
            "Problems with HEAD response field header %s, value: %s",
            HEAD_RESPONSE_HEADERS[idx], field_str);
      break;

    case HEADER_INDEX_VARY:
    case HEADER_INDEX_PRAGMA:
    case HEADER_INDEX_CACHE_CONTROL:
      // Ignore field values
      break;

    default:
      GST_WARNING_OBJECT (dlna_src,
          "Unsupported HEAD response field idx %d: %s", idx, field_str);
  }
  return rc;
}

/**
 * TimeSeekRange header formatting as specified in DLNA 7.4.40.5:
 *
 * TimeSeekRange.dlna.org : npt=335.1-336.1/40445.4 bytes=1539686400-1540210688/304857907200
 *
 * The time seek range header can have two different formats
 * Either:
 * 	"npt = 1*DIGIT["."1*3DIGIT]
 *		ntp sec = 0.232, or 1 or 15 or 16.652 (leading at one or more digits,
 *		optionally followed by decimal point and 3 digits)
 * OR
 * 	"npt=00:00:00.000" where format is HH:MM:SS.mmm (hours, minutes, seconds, milliseconds)
 *
 * @param	dlna_src	this element instance
 * @param	idx			index which describes HEAD response field and type
 * @param	fieldStr	string containing HEAD response field header and value
 *
 * @return	returns TRUE
 */
static gboolean
dlna_src_head_response_parse_time_seek (GstDlnaSrc * dlna_src,
    GstDlnaSrcHeadResponse * head_response, gint idx, gchar * field_str)
{
  // Extract start and end NPT from TimeSeekRange header
  if (!dlna_src_parse_npt_range (dlna_src, field_str,
          &head_response->time_seek_npt_start_str,
          &head_response->time_seek_npt_end_str,
          &head_response->time_seek_npt_duration_str,
          &head_response->time_seek_npt_start,
          &head_response->time_seek_npt_end,
          &head_response->time_seek_npt_duration))
    // Return, errors which have been logged already
    return FALSE;

  // Extract start and end bytes from TimeSeekRange header if present
  if (strstr (field_str, RANGE_HEADERS[HEADER_INDEX_BYTES])) {
    if (!dlna_src_parse_byte_range (dlna_src, field_str, HEADER_INDEX_BYTES,
            &head_response->time_byte_seek_start,
            &head_response->time_byte_seek_end,
            &head_response->time_byte_seek_total))
      return FALSE;
  }

  return TRUE;
}

/**
 * AvailableSeekRange header formatting as specified in DLNA 7.5.4.3.2.20.7:
 *
 * availableSeekRange.dlna.org: 0 npt=0:00:00.000-0:00:48.716 bytes=0-5219255 cleartextbytes=0-5219255
 *
 * The time seek range portion can have two different formats
 * Either:
 *  "npt = 1*DIGIT["."1*3DIGIT]
 *      ntp sec = 0.232, or 1 or 15 or 16.652 (leading at one or more digits,
 *      optionally followed by decimal point and 3 digits)
 * OR
 *  "npt=00:00:00.000" where format is HH:MM:SS.mmm (hours, minutes, seconds, milliseconds)
 *
 * @param   dlna_src    this element instance
 * @param   idx         index which describes HEAD response field and type
 * @param   fieldStr    string containing HEAD response field header and value
 *
 * @return  returns TRUE
 */
static gboolean
dlna_src_head_response_parse_available_range (GstDlnaSrc * dlna_src,
    GstDlnaSrcHeadResponse * head_response, gint idx, gchar * field_str)
{
  // Extract start and end NPT from availableSeekRange header
  if (!dlna_src_parse_npt_range (dlna_src, field_str,
          &head_response->available_seek_npt_start_str,
          &head_response->available_seek_npt_end_str,
          NULL,
          &head_response->available_seek_npt_start,
          &head_response->available_seek_npt_end, NULL))
    // Return, errors which have been logged already
    return FALSE;

  // Extract start and end bytes from availableSeekRange header using bytes
  if (!dlna_src_parse_byte_range (dlna_src, field_str,
          HEADER_INDEX_BYTES, &head_response->available_seek_start,
          &head_response->available_seek_end, NULL))
    // Return, errors which have been logged already
    return FALSE;
  // Extract start and end bytes from availableSeekRange header using clear text bytes
  if (!dlna_src_parse_byte_range (dlna_src, field_str,
          HEADER_INDEX_CLEAR_TEXT,
          &head_response->available_seek_cleartext_start,
          &head_response->available_seek_cleartext_end, NULL))
    // Return, errors which have been logged already
    return FALSE;

  return TRUE;
}

/**
 * Parse the byte range which may be contained in the following headers:
 *
 * TimeSeekRange.dlna.org : npt=335.1-336.1/40445.4 bytes=1539686400-1540210688/304857907200
 *
 * Content-Range: bytes 0-1859295/1859295
 *
 * Content-Range.dtcp.com: bytes=0-9931928/9931929
 *
 * availableSeekRange.dlna.org: 0 npt=0:00:00.000-0:00:48.716 bytes=0-5219255 cleartextbytes=0-5219255
 *
 * @param   dlna_src    this element instance
 * @param   field_str   string containing HEAD response field header and value
 * @param   header_idx  index which identifies which byte header to use - bytes or cleartextbytes
 * @param   start_byte  starting byte position read from header response field
 * @param   end_byte    end byte position read from header response field
 * @param   total_bytes total bytes read from header response field
 *
 * @return  returns TRUE
 */
static gboolean
dlna_src_parse_byte_range (GstDlnaSrc * dlna_src,
    gchar * field_str, gint header_index, guint64 * start_byte,
    guint64 * end_byte, guint64 * total_bytes)
{
  gchar *header = NULL;
  gchar *header_value = NULL;

  gint ret_code = 0;
  guint64 ullong1 = 0;
  guint64 ullong2 = 0;
  guint64 ullong3 = 0;

  // Extract BYTES portion of header value
  header = strstr (field_str, RANGE_HEADERS[header_index]);
  if (header)
    header_value = strstr (header, "=");
  if (header && !header_value)
    header_value = strstr (header, " ");
  if (header_value)
    header_value++;
  else {
    GST_WARNING_OBJECT (dlna_src,
        "Bytes not included in header from HEAD response field header value: %s",
        field_str);
    return FALSE;
  }

  // Determine if byte string includes total which is not an *
  if (strstr (header_value, "/") && !strstr (header_value, "*")) {
    // Extract start and end and total BYTES
    if ((ret_code =
            sscanf (header_value,
                "%" G_GUINT64_FORMAT "-%" G_GUINT64_FORMAT "/%"
                G_GUINT64_FORMAT, &ullong1, &ullong2, &ullong3)) != 3) {
      GST_WARNING_OBJECT (dlna_src,
          "Problems parsing BYTES from HEAD response field header %s, value: %s, retcode: %d, ullong: %"
          G_GUINT64_FORMAT ", %" G_GUINT64_FORMAT
          ", %" G_GUINT64_FORMAT,
          field_str, header_value, ret_code, ullong1, ullong2, ullong3);
      return FALSE;
    }
  } else {
    if ((ret_code =
            sscanf (header_value,
                "%" G_GUINT64_FORMAT "-%" G_GUINT64_FORMAT, &ullong1,
                &ullong2)) != 2) {
      GST_WARNING_OBJECT (dlna_src,
          "Problems parsing BYTES from HEAD response field header %s, value: %s, retcode: %d, ullong: %"
          G_GUINT64_FORMAT ", %" G_GUINT64_FORMAT, field_str, header_value,
          ret_code, ullong1, ullong2);
      return FALSE;
    }
  }

  if (start_byte)
    *start_byte = ullong1;
  if (end_byte)
    *end_byte = ullong2;
  if (total_bytes)
    *total_bytes = ullong3;

  return TRUE;
}

/**
 * Parse the npt (normal play time) range which may be contained in the following headers:
 *
 * TimeSeekRange.dlna.org : npt=335.1-336.1/40445.4 bytes=1539686400-1540210688/304857907200
 *
 * availableSeekRange.dlna.org: 0 npt=0:00:00.000-0:00:48.716 bytes=0-5219255 cleartextbytes=0-5219255
 *
 * @param   dlna_src    this element instance
 * @param   field_str   string containing HEAD response field header and value
 * @param   start_str   starting time in string form read from header response field
 * @param   stop_str    end time in string form read from header response field
 * @param   total_str   total time in string form read from header response field
 * @param   start       starting time in nanoseconds converted from string representation
 * @param   stop        end time in nanoseconds converted from string representation
 * @param   total       total time in nanoseconds converted from string representation
 *
 * @return  returns TRUE
 */
static gboolean
dlna_src_parse_npt_range (GstDlnaSrc * dlna_src, gchar * field_str,
    gchar ** start_str, gchar ** stop_str, gchar ** total_str,
    guint64 * start, guint64 * stop, guint64 * total)
{
  gchar *header = NULL;
  gchar *header_value = NULL;

  gint ret_code = 0;
  gchar tmp1[32] = { 0 };
  gchar tmp2[32] = { 0 };
  gchar tmp3[32] = { 0 };

  // Extract NPT portion of header value
  header = strstr (field_str, RANGE_HEADERS[HEADER_INDEX_NPT]);
  if (header)
    header_value = strstr (header, "=");
  if (header_value)
    header_value++;
  else {
    GST_WARNING_OBJECT (dlna_src,
        "Problems parsing npt from HEAD response field header value: %s",
        field_str);
    return FALSE;
  }

  // Determine if npt string includes total
  if (strstr (header_value, "/")) {
    if ((ret_code =
            sscanf (header_value, "%31[^-]-%31[^/]/%31s %*s", tmp1, tmp2,
                tmp3)) != 3) {
      GST_WARNING_OBJECT (dlna_src,
          "Problems parsing NPT from HEAD response field header %s, value: %s, retcode: %d, tmp: %s, %s, %s",
          field_str, header_value, ret_code, tmp1, tmp2, tmp3);
      return FALSE;
    }

    *total_str = g_strdup (tmp3);
    if (strcmp (*total_str, "*") != 0)
      if (!dlna_src_npt_to_nanos (dlna_src, *total_str, total))
        return FALSE;
  } else {
    if ((ret_code = sscanf (header_value, "%31[^-]-%31s %*s", tmp1, tmp2)) != 2) {
      GST_WARNING_OBJECT (dlna_src,
          "Problems parsing NPT from HEAD response field header %s, value: %s, retcode: %d, tmp: %s, %s",
          field_str, header_value, ret_code, tmp1, tmp2);
      return FALSE;
    }
  }
  *start_str = g_strdup (tmp1);
  if (!dlna_src_npt_to_nanos (dlna_src, *start_str, start))
    return FALSE;

  *stop_str = g_strdup (tmp2);
  if (!dlna_src_npt_to_nanos (dlna_src, *stop_str, stop))
    return FALSE;

  return TRUE;
}

/**
 * Extract values from content features header in HEAD Response
 *
 * @param	dlna_src	this element
 * @param	idx			index into array of header strings
 * @param	field_str	content feature header field extracted from HEAD response
 *
 * @return	TRUE
 */
static gboolean
dlna_src_head_response_parse_content_features (GstDlnaSrc * dlna_src,
    GstDlnaSrcHeadResponse * head_response, gint idx, gchar * field_str)
{
  GST_LOG_OBJECT (dlna_src, "Called with field str: %s", field_str);

  // Split CONTENTFEATURES.DLNA.ORG into following sub-fields using ";" as deliminator
  //"DLNA.ORG_PN"
  //"DLNA.ORG_OP"
  //"DLNA.ORG_PS"
  //"DLNA.ORG_FLAGS"
  gchar *pn_str = NULL;
  gchar *op_str = NULL;
  gchar *ps_str = NULL;
  gchar *flags_str = NULL;
  gchar **tokens = NULL;

  gchar *tmp_str2 = strstr (field_str, HEAD_RESPONSE_HEADERS[idx]);
  gchar *tmp_str1 = strstr (tmp_str2, ":");
  if (tmp_str1 != NULL) {
    // Increment ptr to get pass ":"
    tmp_str1++;

    // Split into parts using ";" as delmin
    tokens = g_strsplit (tmp_str1, ";", 0);
    gchar **ptr;
    for (ptr = tokens; *ptr; ptr++) {
      if (strlen (*ptr) > 0) {

        // "DLNA.ORG_PN"
        if ((tmp_str2 =
                strstr (*ptr,
                    CONTENT_FEATURES_HEADERS[HEADER_INDEX_PN])) != NULL) {
          GST_LOG_OBJECT (dlna_src, "Found field: %s",
              CONTENT_FEATURES_HEADERS[HEADER_INDEX_PN]);
          pn_str = *ptr;
        }
        // "DLNA.ORG_OP"
        else if ((tmp_str2 =
                strstr (*ptr,
                    CONTENT_FEATURES_HEADERS[HEADER_INDEX_OP])) != NULL) {
          GST_LOG_OBJECT (dlna_src, "Found field: %s",
              CONTENT_FEATURES_HEADERS[HEADER_INDEX_OP]);
          op_str = *ptr;
        }
        // "DLNA.ORG_PS"
        else if ((tmp_str2 =
                strstr (*ptr,
                    CONTENT_FEATURES_HEADERS[HEADER_INDEX_PS])) != NULL) {
          GST_LOG_OBJECT (dlna_src, "Found field: %s",
              CONTENT_FEATURES_HEADERS[HEADER_INDEX_PS]);
          ps_str = *ptr;
        }
        // "DLNA.ORG_FLAGS"
        else if ((tmp_str2 =
                strstr (*ptr,
                    CONTENT_FEATURES_HEADERS[HEADER_INDEX_FLAGS])) != NULL) {
          GST_LOG_OBJECT (dlna_src, "Found field: %s",
              CONTENT_FEATURES_HEADERS[HEADER_INDEX_FLAGS]);
          flags_str = *ptr;
        } else {
          GST_WARNING_OBJECT (dlna_src, "Unrecognized sub field:%s", *ptr);
        }
      }
    }
  }

  if (pn_str != NULL) {
    if (!dlna_src_head_response_parse_profile (dlna_src, head_response, idx,
            pn_str)) {
      GST_WARNING_OBJECT (dlna_src, "Problems parsing profile sub field: %s",
          pn_str);
    }
  }
  if (op_str != NULL) {
    if (!dlna_src_head_response_parse_operations (dlna_src, head_response, idx,
            op_str)) {
      GST_WARNING_OBJECT (dlna_src, "Problems parsing operations sub field: %s",
          op_str);
    }
  }
  if (ps_str != NULL) {
    if (!dlna_src_head_response_parse_playspeeds (dlna_src, head_response, idx,
            ps_str)) {
      GST_WARNING_OBJECT (dlna_src, "Problems parsing playspeeds sub field: %s",
          ps_str);
    }
  }
  if (flags_str != NULL) {
    if (!dlna_src_head_response_parse_flags (dlna_src, head_response, idx,
            flags_str)) {
      GST_WARNING_OBJECT (dlna_src, "Problems parsing flags sub field: %s",
          flags_str);
    }
  }
  g_strfreev (tokens);
  return TRUE;
}

/**
 * Parse DLNA profile identified by DLNA.ORG_PN header.
 *
 * @param	dlna_src	this element
 * @param	idx			index into array of header strings
 * @param	field_str	sub field string containing DLNA.ORG_PN field
 *
 * @return	TRUE
 */
static gboolean
dlna_src_head_response_parse_profile (GstDlnaSrc * dlna_src,
    GstDlnaSrcHeadResponse * head_response, gint idx, gchar * field_str)
{
  GST_LOG_OBJECT (dlna_src, "Found PN Field: %s", field_str);
  gint ret_code = 0;

  gchar tmp1[256] = { 0 };
  gchar tmp2[256] = { 0 };

  if ((ret_code = sscanf (field_str, "%255[^=]=%255s", tmp1, tmp2)) != 2) {
    GST_WARNING_OBJECT (dlna_src,
        "Problems parsing DLNA.ORG_PN from HEAD response field header %s, value: %s, retcode: %d, tmp: %s, %s",
        HEAD_RESPONSE_HEADERS[idx], field_str, ret_code, tmp1, tmp2);
  } else {
    head_response->content_features->profile = g_strdup (tmp2);
  }
  return TRUE;
}

/**
 * Parse DLNA supported operations sub field identified by DLNA.ORG_OP header.
 *
 * @param	dlna_src	this element
 * @param	idx			index into array of header strings
 * @param	field_str	sub field string containing DLNA.ORG_OP field
 *
 * @return	TRUE
 */
static gboolean
dlna_src_head_response_parse_operations (GstDlnaSrc * dlna_src,
    GstDlnaSrcHeadResponse * head_response, gint idx, gchar * field_str)
{
  GST_LOG_OBJECT (dlna_src, "Found OP Field: %s", field_str);
  gint ret_code = 0;

  gchar tmp1[256] = { 0 };
  gchar tmp2[256] = { 0 };

  if ((ret_code = sscanf (field_str, "%255[^=]=%255s", tmp1, tmp2)) != 2) {
    GST_WARNING_OBJECT (dlna_src,
        "Problems parsing DLNA.ORG_OP from HEAD response field header %s, value: %s, retcode: %d, tmp: %s, %s",
        HEAD_RESPONSE_HEADERS[idx], field_str, ret_code, tmp1, tmp2);
  } else {
    GST_LOG_OBJECT (dlna_src, "OP Field value: %s", tmp2);

    // Verify length is as expected = 2
    if (strlen (tmp2) != 2) {
      GST_WARNING_OBJECT (dlna_src,
          "DLNA.ORG_OP from HEAD response sub field %s value: %s, is not at expected len of 2",
          field_str, tmp2);
    } else {
      // First char represents time seek support
      if ((tmp2[0] == '0') || (tmp2[0] == '1')) {
        if (tmp2[0] == '0') {
          head_response->content_features->op_time_seek_supported = FALSE;
        } else {
          head_response->content_features->op_time_seek_supported = TRUE;
        }
      } else {
        GST_WARNING_OBJECT (dlna_src,
            "DLNA.ORG_OP Time Seek Flag from HEAD response sub field %s value: %s, is not 0 or 1",
            field_str, tmp2);
      }

      // Second char represents range support
      if ((tmp2[1] == '0') || (tmp2[1] == '1')) {
        if (tmp2[1] == '0') {
          head_response->content_features->op_range_supported = FALSE;
        } else {
          head_response->content_features->op_range_supported = TRUE;
        }
      } else {
        GST_WARNING_OBJECT (dlna_src,
            "DLNA.ORG_OP Range Flag from HEAD response sub field %s value: %s, is not 0 or 1",
            field_str, tmp2);
      }
    }
  }
  return TRUE;
}

/**
 * Parse DLNA playspeeds sub field identified by DLNA.ORG_PS header.
 *
 * @param	dlna_src	this element
 * @param	idx			index into array of header strings
 * @param	field_str	sub field string containing DLNA.ORG_PS field
 *
 * @return	TRUE
 */
static gboolean
dlna_src_head_response_parse_playspeeds (GstDlnaSrc * dlna_src,
    GstDlnaSrcHeadResponse * head_response, gint idx, gchar * field_str)
{
  GST_LOG_OBJECT (dlna_src, "Found PS Field: %s", field_str);

  gint ret_code = 0;

  gchar tmp1[256] = { 0 };
  gchar tmp2[256] = { 0 };
  gfloat rate = 0;
  int d;
  int n;
  gchar **tokens;

  if ((ret_code = sscanf (field_str, "%255[^=]=%255s", tmp1, tmp2)) != 2) {
    GST_WARNING_OBJECT (dlna_src,
        "Problems parsing DLNA.ORG_PS from HEAD response field header %s, value: %s, retcode: %d, tmp: %s, %s",
        HEAD_RESPONSE_HEADERS[idx], field_str, ret_code, tmp1, tmp2);
    return FALSE;
  } else {
    GST_LOG_OBJECT (dlna_src, "PS Field value: %s", tmp2);

    // Tokenize list of comma separated playspeeds
    tokens = g_strsplit (tmp2, ",", PLAYSPEEDS_MAX_CNT);
    gchar **ptr;
    for (ptr = tokens; *ptr; ptr++) {
      if (strlen (*ptr) > 0) {
        GST_LOG_OBJECT (dlna_src, "Found PS: %s", *ptr);

        // Store string representation
        head_response->content_features->playspeed_strs
            [head_response->content_features->playspeeds_cnt]
            = g_strdup (*ptr);

        // Check if this is a non-fractional value
        if (strstr (*ptr, "/") == NULL) {
          // Convert str to numeric value
          if ((ret_code = sscanf (*ptr, "%f", &rate)) != 1) {
            GST_WARNING_OBJECT (dlna_src,
                "Problems converting playspeed %s into numeric value", *ptr);
            return FALSE;
          } else {
            head_response->content_features->
                playspeeds[head_response->content_features->playspeeds_cnt] =
                rate;
          }
        } else {
          // Handle conversion of fractional values
          if ((ret_code = sscanf (*ptr, "%d/%d", &n, &d)) != 2) {
            GST_WARNING_OBJECT (dlna_src,
                "Problems converting fractional playspeed %s into numeric value",
                *ptr);
            return FALSE;
          } else {
            rate = (gfloat) n / (gfloat) d;

            head_response->content_features->
                playspeeds[head_response->content_features->playspeeds_cnt] =
                rate;
          }

        }
        head_response->content_features->playspeeds_cnt++;
      }
    }
    g_strfreev (tokens);
  }

  return TRUE;
}

/**
 * Parse DLNA flags sub field identified by DLNA.ORG_FLAGS header.
 *
 * @param	dlna_src	this element
 * @param	idx			index into array of header strings
 * @param	field_str	sub field string containing DLNA.ORG_FLAGS field
 *
 * @return	TRUE
 */
static gboolean
dlna_src_head_response_parse_flags (GstDlnaSrc * dlna_src,
    GstDlnaSrcHeadResponse * head_response, gint idx, gchar * field_str)
{
  GST_LOG_OBJECT (dlna_src, "Found Flags Field: %s", field_str);
  gint ret_code = 0;

  gchar tmp1[256] = { 0 };
  gchar tmp2[256] = { 0 };

  if ((ret_code = sscanf (field_str, "%255[^=]=%255s", tmp1, tmp2)) != 2) {
    GST_WARNING_OBJECT (dlna_src,
        "Problems parsing DLNA.ORG_FLAGS from HEAD response field header %s, value: %s, retcode: %d, tmp: %s, %s",
        HEAD_RESPONSE_HEADERS[idx], field_str, ret_code, tmp1, tmp2);
  } else {
    GST_LOG_OBJECT (dlna_src, "FLAGS Field value: %s", tmp2);

    // Get value of each of the defined flags
    head_response->content_features->flag_sender_paced_set =
        dlna_src_head_response_is_flag_set (dlna_src, tmp2, SP_FLAG);
    head_response->content_features->flag_limited_time_seek_set =
        dlna_src_head_response_is_flag_set (dlna_src, tmp2, LOP_NPT);
    head_response->content_features->flag_limited_byte_seek_set =
        dlna_src_head_response_is_flag_set (dlna_src, tmp2, LOP_BYTES);
    head_response->content_features->flag_play_container_set =
        dlna_src_head_response_is_flag_set (dlna_src, tmp2,
        PLAYCONTAINER_PARAM);
    head_response->content_features->flag_so_increasing_set =
        dlna_src_head_response_is_flag_set (dlna_src, tmp2, S0_INCREASING);
    head_response->content_features->flag_sn_increasing_set =
        dlna_src_head_response_is_flag_set (dlna_src, tmp2, SN_INCREASING);
    head_response->content_features->flag_rtsp_pause_set =
        dlna_src_head_response_is_flag_set (dlna_src, tmp2, RTSP_PAUSE);
    head_response->content_features->flag_streaming_mode_set =
        dlna_src_head_response_is_flag_set (dlna_src, tmp2, TM_S);
    head_response->content_features->flag_interactive_mode_set =
        dlna_src_head_response_is_flag_set (dlna_src, tmp2, TM_I);
    head_response->content_features->flag_background_mode_set =
        dlna_src_head_response_is_flag_set (dlna_src, tmp2, TM_B);
    head_response->content_features->flag_stalling_set =
        dlna_src_head_response_is_flag_set (dlna_src, tmp2, HTTP_STALLING);
    head_response->content_features->flag_dlna_v15_set =
        dlna_src_head_response_is_flag_set (dlna_src, tmp2, DLNA_V15_FLAG);
    head_response->content_features->flag_link_protected_set =
        dlna_src_head_response_is_flag_set (dlna_src, tmp2, LP_FLAG);
    head_response->content_features->flag_full_clear_text_set =
        dlna_src_head_response_is_flag_set (dlna_src, tmp2,
        CLEARTEXTBYTESEEK_FULL_FLAG);
    head_response->content_features->flag_limited_clear_text_set =
        dlna_src_head_response_is_flag_set (dlna_src, tmp2, LOP_CLEARTEXTBYTES);
  }

  return TRUE;
}

/**
 * Parse content type identified by CONTENT-TYPE header.  Includes additional
 * subfields when content is DTCP encrypted.
 *
 * @param	dlna_src	this element
 * @param	idx			index into array of header strings
 * @param	field_str	sub field string containing DLNA.ORG_PN field
 *
 * @return	TRUE
 */
static gboolean
dlna_src_head_response_parse_content_type (GstDlnaSrc * dlna_src,
    GstDlnaSrcHeadResponse * head_response, gint idx, gchar * field_str)
{
  GST_LOG_OBJECT (dlna_src, "Found Content Type Field: %s", field_str);
  gint ret_code = 0;
  gchar tmp1[32] = { 0 };
  gchar tmp2[32] = { 0 };
  gchar tmp3[32] = { 0 };
  gchar **tokens = NULL;

  // If not DTCP content, this field is mime-type
  if (strstr (field_str, "DTCP") == NULL) {
    head_response->content_type = g_strdup ((strstr (field_str, ":") + 1));
  } else {
    // DTCP related info in subfields
    // Split CONTENT-TYPE into following sub-fields using ";" as deliminator
    //
    // DTCP1HOST
    // DTCP1PORT
    // CONTENTFORMAT
    gchar *tmp_str2 = strstr (field_str, HEAD_RESPONSE_HEADERS[idx]);
    gchar *tmp_str1 = strstr (tmp_str2, ":");
    if (tmp_str1 != NULL) {
      // Increment ptr to get pass ":"
      tmp_str1++;

      // Split into parts using ";" as delmin
      tokens = g_strsplit (tmp_str1, ";", 0);
      gchar **ptr;
      for (ptr = tokens; *ptr; ptr++) {
        if (strlen (*ptr) > 0) {
          // DTCP1HOST
          if ((tmp_str2 =
                  strstr (*ptr,
                      CONTENT_TYPE_HEADERS[HEADER_INDEX_DTCP_HOST])) != NULL) {
            GST_LOG_OBJECT (dlna_src, "Found field: %s",
                CONTENT_TYPE_HEADERS[HEADER_INDEX_DTCP_HOST]);
            head_response->dtcp_host = g_strdup ((strstr (tmp_str2, "=") + 1));
          }
          // DTCP1PORT
          else if ((tmp_str2 =
                  strstr (*ptr,
                      CONTENT_TYPE_HEADERS[HEADER_INDEX_DTCP_PORT])) != NULL) {
            if ((ret_code = sscanf (tmp_str2, "%31[^=]=%d", tmp1,
                        &head_response->dtcp_port)) != 2) {
              GST_WARNING_OBJECT (dlna_src,
                  "Problems parsing DTCP PORT from HEAD response field header %s, value: %s, retcode: %d, tmp: %s",
                  HEAD_RESPONSE_HEADERS[idx], tmp_str2, ret_code, tmp1);
            } else {
              GST_LOG_OBJECT (dlna_src, "Found field: %s",
                  CONTENT_TYPE_HEADERS[HEADER_INDEX_DTCP_PORT]);
            }
          }
          // CONTENTFORMAT
          else if ((tmp_str2 =
                  strstr (*ptr,
                      CONTENT_TYPE_HEADERS[HEADER_INDEX_CONTENT_FORMAT])) !=
              NULL) {
            if ((ret_code =
                    sscanf (tmp_str2, "%31[^=]=\"%31[^\"]%31s", tmp1, tmp2,
                        tmp3)) != 3) {
              GST_WARNING_OBJECT (dlna_src,
                  "Problems parsing DTCP CONTENT FORMAT from HEAD response field header %s, value: %s, retcode: %d, tmp: %s, %s, %s",
                  HEAD_RESPONSE_HEADERS[idx], tmp_str2, ret_code, tmp1, tmp2,
                  tmp3);
            } else {
              GST_LOG_OBJECT (dlna_src, "Found field: %s",
                  CONTENT_TYPE_HEADERS[HEADER_INDEX_DTCP_PORT]);
              head_response->content_type = g_strdup (tmp2);
            }
          }
          //  APPLICATION/X-DTCP1
          else if ((tmp_str2 =
                  strstr (*ptr,
                      CONTENT_TYPE_HEADERS[HEADER_INDEX_APP_DTCP])) != NULL) {
            // Ignore this field
          } else {
            GST_WARNING_OBJECT (dlna_src, "Unrecognized sub field:%s", *ptr);
          }
        }
      }
      g_strfreev (tokens);
    }
  }
  return TRUE;
}

/**
 * Utility method which determines if a given flag is set in the flags string.
 *
 * @param dlna_src  this element
 * @param flagsStr  the fourth field of a protocolInfo string
 * @param flag      determines if this flag is set in supplied string
 *
 * @return TRUE if flag is set, FALSE otherwise
 */
static gboolean
dlna_src_head_response_is_flag_set (GstDlnaSrc * dlna_src, gchar * flags_str,
    gint flag)
{
  if ((flags_str == NULL) || (strlen (flags_str) <= RESERVED_FLAGS_LENGTH)) {
    GST_WARNING_OBJECT (dlna_src,
        "FLAGS Field value null or too short : %s", flags_str);
    return FALSE;
  }
  // Drop reserved flags off of value (prepended zeros will be ignored)
  gchar *tmp_str = g_strdup (flags_str);
  gint len = strlen (tmp_str);
  tmp_str[len - RESERVED_FLAGS_LENGTH] = '\0';

  // Convert into long using hexidecimal format
  gint64 value = strtol (tmp_str, NULL, 16);

  g_free (tmp_str);

  return (value & flag) == flag;
}

/**
 * Format HEAD response structure into string representation.
 *
 * @param	dlna_src	this element instance
 *
 * @return	returns TRUE if no problems are encountered, false otherwise
 */
static gboolean
dlna_src_head_response_struct_to_str (GstDlnaSrc * dlna_src,
    GstDlnaSrcHeadResponse * head_response, gchar * struct_str,
    gsize struct_str_max_size)
{
  GST_DEBUG_OBJECT (dlna_src, "Formatting HEAD Response struct");

  if (!dlna_src_struct_append_header_value_bool (struct_str,
          struct_str_max_size, "\nByte Seek Supported?: ",
          dlna_src->byte_seek_supported))
    goto overflow;

  if (!dlna_src_struct_append_header_value_guint64 (struct_str,
          struct_str_max_size, "Byte Start: ", dlna_src->byte_start))
    goto overflow;

  if (!dlna_src_struct_append_header_value_guint64 (struct_str,
          struct_str_max_size, "Byte End: ", dlna_src->byte_end))
    goto overflow;

  if (!dlna_src_struct_append_header_value_guint64 (struct_str,
          struct_str_max_size, "Byte Total: ", dlna_src->byte_total))
    goto overflow;

  if (!dlna_src_struct_append_header_value_bool (struct_str,
          struct_str_max_size, "Time Seek Supported?: ",
          dlna_src->time_seek_supported))
    goto overflow;

  if (dlna_src->time_seek_supported) {
    if (!dlna_src_struct_append_header_value_str_guint64 (struct_str,
            struct_str_max_size, "NPT Start: ", dlna_src->npt_start_str,
            dlna_src->npt_start_nanos))
      goto overflow;
    if (!dlna_src_struct_append_header_value_str_guint64 (struct_str,
            struct_str_max_size, "NPT End: ", dlna_src->npt_end_str,
            dlna_src->npt_end_nanos))
      goto overflow;
    if (!dlna_src_struct_append_header_value_str_guint64 (struct_str,
            struct_str_max_size, "NPT Total: ", dlna_src->npt_duration_str,
            dlna_src->npt_duration_nanos))
      goto overflow;
  }

  if (!dlna_src_struct_append_header_value_str (struct_str, struct_str_max_size,
          "\nHTTP Version: ", head_response->http_rev))
    goto overflow;

  if (!dlna_src_struct_append_header_value_guint (struct_str,
          struct_str_max_size, "HEAD Ret Code: ", head_response->ret_code))
    goto overflow;

  if (!dlna_src_struct_append_header_value_str (struct_str, struct_str_max_size,
          "HEAD Ret Msg: ", head_response->ret_msg))
    goto overflow;

  if (!dlna_src_struct_append_header_value_str (struct_str, struct_str_max_size,
          "Server: ", head_response->server))
    goto overflow;

  if (!dlna_src_struct_append_header_value_str (struct_str, struct_str_max_size,
          "Date: ", head_response->date))
    goto overflow;

  if (!dlna_src_struct_append_header_value_guint64 (struct_str,
          struct_str_max_size, "Content Length: ",
          head_response->content_length))
    goto overflow;

  if (!dlna_src_struct_append_header_value_str (struct_str, struct_str_max_size,
          "Accept Ranges: ", head_response->accept_ranges))
    goto overflow;

  if (!dlna_src_struct_append_header_value_str (struct_str, struct_str_max_size,
          "Content Type: ", head_response->content_type))
    goto overflow;

  if (head_response->dtcp_host != NULL) {

    if (!dlna_src_struct_append_header_value_str (struct_str,
            struct_str_max_size, "DTCP Host: ", head_response->dtcp_host))
      goto overflow;

    if (!dlna_src_struct_append_header_value_guint (struct_str,
            struct_str_max_size, "DTCP Port: ", head_response->dtcp_port))
      goto overflow;
  }

  if (!dlna_src_struct_append_header_value_str (struct_str, struct_str_max_size,
          "HTTP Transfer Encoding: ", head_response->transfer_encoding))
    goto overflow;

  if (!dlna_src_struct_append_header_value_str (struct_str, struct_str_max_size,
          "DLNA Transfer Mode: ", head_response->transfer_mode))
    goto overflow;

  if (head_response->time_seek_npt_start_str != NULL) {
    if (!dlna_src_struct_append_header_value_str_guint64 (struct_str,
            struct_str_max_size, "Time Seek NPT Start: ",
            head_response->time_seek_npt_start_str,
            head_response->time_seek_npt_start))
      goto overflow;

    if (!dlna_src_struct_append_header_value_str_guint64 (struct_str,
            struct_str_max_size, "Time Seek NPT End: ",
            head_response->time_seek_npt_end_str,
            head_response->time_seek_npt_end))
      goto overflow;

    if (!dlna_src_struct_append_header_value_str_guint64 (struct_str,
            struct_str_max_size, "Time Seek NPT Duration: ",
            head_response->time_seek_npt_duration_str,
            head_response->time_seek_npt_duration))
      goto overflow;

    if (!dlna_src_struct_append_header_value_guint64 (struct_str,
            struct_str_max_size, "Byte Seek Start: ",
            head_response->time_byte_seek_start))
      goto overflow;

    if (!dlna_src_struct_append_header_value_guint64 (struct_str,
            struct_str_max_size, "Byte Seek End: ",
            head_response->time_byte_seek_end))
      goto overflow;

    if (!dlna_src_struct_append_header_value_guint64 (struct_str,
            struct_str_max_size, "Byte Seek Total: ",
            head_response->time_byte_seek_total))
      goto overflow;
  }
  if (head_response->dtcp_range_total != 0) {
    if (!dlna_src_struct_append_header_value_guint64 (struct_str,
            struct_str_max_size, "DTCP Range Start: ",
            head_response->dtcp_range_start))
      goto overflow;

    if (!dlna_src_struct_append_header_value_guint64 (struct_str,
            struct_str_max_size, "DTCP Range End: ",
            head_response->dtcp_range_end))
      goto overflow;

    if (!dlna_src_struct_append_header_value_guint64 (struct_str,
            struct_str_max_size, "DTCP Range Total: ",
            head_response->dtcp_range_total))
      goto overflow;
  }

  if (head_response->content_range_total != 0) {
    if (!dlna_src_struct_append_header_value_guint64 (struct_str,
            struct_str_max_size, "Content Range Start: ",
            head_response->content_range_start))
      goto overflow;

    if (!dlna_src_struct_append_header_value_guint64 (struct_str,
            struct_str_max_size, "Content Range End: ",
            head_response->content_range_end))
      goto overflow;

    if (!dlna_src_struct_append_header_value_guint64 (struct_str,
            struct_str_max_size, "Content Range Total: ",
            head_response->content_range_total))
      goto overflow;
  }

  if (head_response->available_seek_npt_start_str != NULL) {
    if (!dlna_src_struct_append_header_value_str_guint64 (struct_str,
            struct_str_max_size, "Available Seek NPT Start: ",
            head_response->available_seek_npt_start_str,
            head_response->available_seek_npt_start))
      goto overflow;

    if (!dlna_src_struct_append_header_value_str_guint64 (struct_str,
            struct_str_max_size, "Available Seek NPT End: ",
            head_response->available_seek_npt_end_str,
            head_response->available_seek_npt_end))
      goto overflow;

    if (!dlna_src_struct_append_header_value_guint64 (struct_str,
            struct_str_max_size, "Available byte Seek Start: ",
            head_response->available_seek_start))
      goto overflow;

    if (!dlna_src_struct_append_header_value_guint64 (struct_str,
            struct_str_max_size, "Available byte Seek End: ",
            head_response->available_seek_end))
      goto overflow;

    if (!dlna_src_struct_append_header_value_guint64 (struct_str,
            struct_str_max_size, "Available clear text Seek Start: ",
            head_response->available_seek_cleartext_start))
      goto overflow;

    if (!dlna_src_struct_append_header_value_guint64 (struct_str,
            struct_str_max_size, "Available clear text Seek End: ",
            head_response->available_seek_cleartext_end))
      goto overflow;
  }

  if (!dlna_src_struct_append_header_value_str (struct_str, struct_str_max_size,
          "DLNA Profile: ", head_response->content_features->profile))
    goto overflow;

  if (!dlna_src_struct_append_header_value_guint (struct_str,
          struct_str_max_size, "Supported Playspeed Cnt: ",
          head_response->content_features->playspeeds_cnt))
    goto overflow;

  if (g_strlcat (struct_str, "Playspeeds: ",
          struct_str_max_size) >= struct_str_max_size)
    goto overflow;
  gint i = 0;
  for (i = 0; i < head_response->content_features->playspeeds_cnt; i++) {
    if (g_strlcat (struct_str,
            head_response->content_features->playspeed_strs[i],
            struct_str_max_size) >= struct_str_max_size)
      goto overflow;
    if (g_strlcat (struct_str, ", ",
            struct_str_max_size) >= struct_str_max_size)
      goto overflow;
  }
  if (g_strlcat (struct_str, "\n", struct_str_max_size) >= struct_str_max_size)
    goto overflow;

  if (!dlna_src_struct_append_header_value_bool (struct_str,
          struct_str_max_size, "Time Seek Supported Flag?: ",
          head_response->content_features->op_time_seek_supported))
    goto overflow;

  if (!dlna_src_struct_append_header_value_bool (struct_str,
          struct_str_max_size, "Byte Seek Supported Flag?: ",
          head_response->content_features->op_range_supported))
    goto overflow;

  if (!dlna_src_struct_append_header_value_bool (struct_str,
          struct_str_max_size, "Sender Paced?: ",
          head_response->content_features->flag_sender_paced_set))
    goto overflow;

  if (!dlna_src_struct_append_header_value_bool (struct_str,
          struct_str_max_size, "Limited Time Seek?: ",
          head_response->content_features->flag_limited_time_seek_set))
    goto overflow;

  if (!dlna_src_struct_append_header_value_bool (struct_str,
          struct_str_max_size, "Limited Byte Seek?: ",
          head_response->content_features->flag_limited_byte_seek_set))
    goto overflow;

  if (!dlna_src_struct_append_header_value_bool (struct_str,
          struct_str_max_size, "Play Container?: ",
          head_response->content_features->flag_play_container_set))
    goto overflow;

  if (!dlna_src_struct_append_header_value_bool (struct_str,
          struct_str_max_size, "S0 Increasing?: ",
          head_response->content_features->flag_so_increasing_set))
    goto overflow;

  if (!dlna_src_struct_append_header_value_bool (struct_str,
          struct_str_max_size, "Sn Increasing?: ",
          head_response->content_features->flag_sn_increasing_set))
    goto overflow;

  if (!dlna_src_struct_append_header_value_bool (struct_str,
          struct_str_max_size, "RTSP Pause?: ",
          head_response->content_features->flag_rtsp_pause_set))
    goto overflow;

  if (!dlna_src_struct_append_header_value_bool (struct_str,
          struct_str_max_size, "Streaming Mode Supported?: ",
          head_response->content_features->flag_streaming_mode_set))
    goto overflow;

  if (!dlna_src_struct_append_header_value_bool (struct_str,
          struct_str_max_size, "Interactive Mode Supported?: ",
          head_response->content_features->flag_interactive_mode_set))
    goto overflow;

  if (!dlna_src_struct_append_header_value_bool (struct_str,
          struct_str_max_size, "Background Mode Supported?: ",
          head_response->content_features->flag_background_mode_set))
    goto overflow;

  if (!dlna_src_struct_append_header_value_bool (struct_str,
          struct_str_max_size, "Connection Stalling Supported?: ",
          head_response->content_features->flag_stalling_set))
    goto overflow;

  if (!dlna_src_struct_append_header_value_bool (struct_str,
          struct_str_max_size, "DLNA Ver. 1.5?: ",
          head_response->content_features->flag_dlna_v15_set))
    goto overflow;

  if (!dlna_src_struct_append_header_value_bool (struct_str,
          struct_str_max_size, "Link Protected?: ",
          head_response->content_features->flag_link_protected_set))
    goto overflow;

  if (!dlna_src_struct_append_header_value_bool (struct_str,
          struct_str_max_size, "Full Clear Text?: ",
          head_response->content_features->flag_full_clear_text_set))
    goto overflow;

  if (!dlna_src_struct_append_header_value_bool (struct_str,
          struct_str_max_size, "Limited Clear Text?: ",
          head_response->content_features->flag_limited_clear_text_set))
    goto overflow;

  return TRUE;

overflow:
  GST_ERROR_OBJECT (dlna_src,
      "Overflow while converting struct to str, size: %" G_GSIZE_FORMAT,
      struct_str_max_size);
  return FALSE;
}

/**
 * Utility function which formats a string and appends to the supplied string
 * using the title and either TRUE or FALSE depending on value.
 *
 * @param   struct_str          append values to this string buffer
 * @param   struct_str_max_size max size in bytes of the string buffer
 * @param   title               append string starting with this as title
 * @param   value               append this value
 *
 * @return  TRUE if appending string was successful, false otherwise
 */
static gboolean
dlna_src_struct_append_header_value_bool (gchar * struct_str,
    gsize struct_str_max_size, gchar * title, gboolean value)
{
  if (g_strlcat (struct_str, title, struct_str_max_size) >= struct_str_max_size)
    return FALSE;
  if (g_strlcat (struct_str,
          (value) ? "TRUE\n" : "FALSE\n",
          struct_str_max_size) >= struct_str_max_size)
    return FALSE;

  return TRUE;
}

/**
 * Utility function which formats a string and appends to the supplied string
 * using the title and the value itself.
 *
 * @param   struct_str          append values to this string buffer
 * @param   struct_str_max_size max size in bytes of the string buffer
 * @param   title               append string starting with this as title
 * @param   value               append this value
 *
 * @return  TRUE if appending string was successful, false otherwise
 */
static gboolean
dlna_src_struct_append_header_value_str (gchar * struct_str,
    gsize struct_str_max_size, gchar * title, gchar * value)
{
  if (value != NULL) {
    if (g_strlcat (struct_str, title,
            struct_str_max_size) >= struct_str_max_size)
      return FALSE;
    if (g_strlcat (struct_str, value,
            struct_str_max_size) >= struct_str_max_size)
      return FALSE;
    if (g_strlcat (struct_str, "\n",
            struct_str_max_size) >= struct_str_max_size)
      return FALSE;
  }
  return TRUE;
}

/**
 * Utility function which formats a string and appends to the supplied string
 * using the title and the value itself.
 *
 * @param   struct_str          append values to this string buffer
 * @param   struct_str_max_size max size in bytes of the string buffer
 * @param   title               append string starting with this as title
 * @param   value               append this value
 *
 * @return  TRUE if appending string was successful, false otherwise
 */
static gboolean
dlna_src_struct_append_header_value_guint64 (gchar * struct_str,
    gsize struct_str_max_size, gchar * title, guint64 value)
{
  gchar tmpStr[32] = { 0 };
  gsize tmp_str_max_size = 32;

  if (g_strlcat (struct_str, title, struct_str_max_size) >= struct_str_max_size)
    return FALSE;
  g_snprintf (tmpStr, tmp_str_max_size, "%" G_GUINT64_FORMAT, value);
  if (g_strlcat (struct_str, tmpStr,
          struct_str_max_size) >= struct_str_max_size)
    return FALSE;
  if (g_strlcat (struct_str, "\n", struct_str_max_size) >= struct_str_max_size)
    return FALSE;

  return TRUE;
}

/**
 * Utility function which formats a string and appends to the supplied string
 * using the title and the value itself.
 *
 * @param   struct_str          append values to this string buffer
 * @param   struct_str_max_size max size in bytes of the string buffer
 * @param   title               append string starting with this as title
 * @param   value               append this value
 *
 * @return  TRUE if appending string was successful, false otherwise
 */
static gboolean
dlna_src_struct_append_header_value_guint (gchar * struct_str,
    gsize struct_str_max_size, gchar * title, guint value)
{
  gchar tmpStr[32] = { 0 };
  gsize tmp_str_max_size = 32;

  if (g_strlcat (struct_str, title, struct_str_max_size) >= struct_str_max_size)
    return FALSE;
  g_snprintf (tmpStr, tmp_str_max_size, "%d", value);
  if (g_strlcat (struct_str, tmpStr,
          struct_str_max_size) >= struct_str_max_size)
    return FALSE;
  if (g_strlcat (struct_str, "\n", struct_str_max_size) >= struct_str_max_size)
    return FALSE;

  return TRUE;
}

/**
 * Utility function which formats a string and appends to the supplied string
 * using the title, the value as a string and the value itself.
 *
 * @param   struct_str          append values to this string buffer
 * @param   struct_str_max_size max size in bytes of the string buffer
 * @param   title               append string starting with this as title
 * @param   value_str           append this string representing value as formatted string
 * @param   value               append this value
 *
 * @return  TRUE if appending string was successful, false otherwise
 */
static gboolean
dlna_src_struct_append_header_value_str_guint64 (gchar * struct_str,
    gsize struct_str_max_size, gchar * title, gchar * value_str, guint64 value)
{
  gchar tmpStr[32] = { 0 };
  gsize tmp_str_max_size = 32;

  if (value_str) {
    if (g_strlcat (struct_str, title,
            struct_str_max_size) >= struct_str_max_size)
      return FALSE;
    if (g_strlcat (struct_str, value_str,
            struct_str_max_size) >= struct_str_max_size)
      return FALSE;
    g_snprintf (tmpStr, tmp_str_max_size, " - %" G_GUINT64_FORMAT, value);
    if (g_strlcat (struct_str, tmpStr,
            struct_str_max_size) >= struct_str_max_size)
      return FALSE;
    if (g_strlcat (struct_str, "\n",
            struct_str_max_size) >= struct_str_max_size)
      return FALSE;
  }
  return TRUE;
}

/**
 * Utility function which uses server info from time seek range in order
 * to convert supplied byte position to corresponding normal play time (npt) in nanoseconds.
 *
 * @param   dlna_src    this element instance
 * @param   bytes       byte position to convert to npt in nanoseconds
 * @param   npt_nanos   npt which represents supplied byte position
 *
 * @return  TRUE if conversion was successful, false otherwise
 */
static gboolean
dlna_src_convert_bytes_to_npt_nanos (GstDlnaSrc * dlna_src, guint64 bytes,
    guint64 * npt_nanos)
{
  // Unable to issue time seek range header with bytes and get back npt
  // so just using the time seek range results from previous head to estimate
  // what npt would be for supplied byte
  *npt_nanos = (bytes * dlna_src->npt_duration_nanos) / dlna_src->byte_total;

  GST_INFO_OBJECT (dlna_src,
      "Converted %" G_GUINT64_FORMAT " bytes to %" GST_TIME_FORMAT
      " npt using total bytes=%" G_GUINT64_FORMAT " total npt=%"
      GST_TIME_FORMAT, bytes, GST_TIME_ARGS (*npt_nanos),
      dlna_src->byte_total, GST_TIME_ARGS (dlna_src->npt_duration_nanos));

  return TRUE;
}

/**
 * Utility function which uses server info from time seek range in order
 * to convert supplied normal play time (npt) in nanoseconds to corresponding byte position.
 *
 * @param   dlna_src    this element instance
 * @param   npt_nanos   npt in nanoseconds to convert to byte position
 * @param   bytes       byte position which represents supplied npt nanos
 *
 * @return  TRUE if conversion was successful, false otherwise
 */
static gboolean
dlna_src_convert_npt_nanos_to_bytes (GstDlnaSrc * dlna_src, guint64 npt_nanos,
    guint64 * bytes)
{
  // Issue head to get conversion info
  GstDlnaSrcHeadResponse *head_response = NULL;
  gchar head_request_str[MAX_HTTP_BUF_SIZE] = { 0 };
  gint head_request_max_size = MAX_HTTP_BUF_SIZE;
  gchar *headers[1] = { head_request_str };
  gchar tmpStr[32] = { 0 };
  gsize tmp_str_max_size = 32;

  // Convert start time from nanos into secs string
  guint64 npt_secs = npt_nanos / GST_SECOND;

  if (!dlna_src_head_response_init_struct (dlna_src, &head_response)) {
    GST_ERROR_OBJECT (dlna_src,
        "Problems initializing struct to store HEAD response");
    return FALSE;
  }
  // Include time seek range
  if (g_strlcat (head_request_str, "TimeSeekRange.dlna.org: npt=",
          head_request_max_size) >= head_request_max_size)
    goto overflow;

  // Include starting npt (since bytes are only include in response)
  g_snprintf (tmpStr, tmp_str_max_size, "%" G_GUINT64_FORMAT, npt_secs);
  if (g_strlcat (head_request_str, tmpStr,
          head_request_max_size) >= head_request_max_size)
    goto overflow;

  if (g_strlcat (head_request_str, "-",
          head_request_max_size) >= head_request_max_size)
    goto overflow;
  if (g_strlcat (head_request_str, CRLF,
          head_request_max_size) >= head_request_max_size)
    goto overflow;

  if (!dlna_src_head_request (dlna_src, 1, headers, head_response)) {
    GST_WARNING_OBJECT (dlna_src, "Problems with HEAD request");
    return FALSE;
  }
  *bytes = head_response->time_byte_seek_start;
  GST_INFO_OBJECT (dlna_src,
      "Converted %" GST_TIME_FORMAT " npt to %" G_GUINT64_FORMAT " bytes",
      GST_TIME_ARGS (npt_nanos), *bytes);

  // Free head response structure
  dlna_src_head_response_free (dlna_src, head_response);

  return TRUE;

overflow:
  GST_ERROR_OBJECT (dlna_src,
      "Overflow - exceeded head request string size of: %d",
      head_request_max_size);
  return FALSE;
}

/**
 * Convert supplied string which represents normal play time (npt) into
 * nanoseconds.  The format of NPT is as follows:
 *
 * npt time  = npt sec | npt hhmmss
 *
 * npt sec   = 1*DIGIT [ "." 1*3DIGIT ]
 * npthhmmss = npthh":"nptmm":"nptss["."1*3DIGIT]
 * npthh     = 1*DIGIT     ; any positive number
 * nptmm     = 1*2DIGIT    ; 0-59
 * nptss     = 1*2DIGIT    ; 0-59
 *
 * @param	dlna_src			this element, needed for logging
 * @param	string				normal play time string to convert
 * @param	media_time_nanos	npt string value converted into nanoseconds
 *
 * @return	true if no problems encountered, false otherwise
 */
static gboolean
dlna_src_npt_to_nanos (GstDlnaSrc * dlna_src, gchar * string,
    guint64 * media_time_nanos)
{
  gboolean ret = FALSE;

  guint hours = 0;
  guint mins = 0;
  float secs = 0.;

  if (sscanf (string, "%u:%u:%f", &hours, &mins, &secs) == 3) {
    // Long form
    *media_time_nanos =
        ((hours * 60 * 60 * 1000) + (mins * 60 * 1000) +
        (secs * 1000)) * 1000000L;
    ret = TRUE;

    GST_LOG_OBJECT (dlna_src,
        "Convert npt str %s hr=%d:mn=%d:s=%f into nanosecs: %"
        G_GUINT64_FORMAT, string, hours, mins, secs, *media_time_nanos);
  } else if (sscanf (string, "%f", &secs) == 1) {
    // Short form
    *media_time_nanos = (secs * 1000) * 1000000L;
    ret = TRUE;
    GST_LOG_OBJECT (dlna_src,
        "Convert npt str %s secs=%f into nanosecs: %"
        G_GUINT64_FORMAT, string, secs, *media_time_nanos);
  } else {
    GST_ERROR_OBJECT (dlna_src,
        "Problems converting npt str into nanosecs: %s", string);
  }

  return ret;
}

/* entry point to initialize the plug-in
 * initialize the plug-in itself
 * register the element factories and other features
 */
static gboolean
dlna_src_init (GstPlugin * dlna_src)
{
  /* debug category for fltering log messages
   *
   * exchange the string 'Template ' with your description
   */
  GST_DEBUG_CATEGORY_INIT (gst_dlna_src_debug, "dlnasrc", 0,
      "MPEG+DLNA Player");

  // *TODO* - setting  + 1 forces this element to get selected as src by playsrc2
  return gst_element_register ((GstPlugin *) dlna_src, "dlnasrc",
      GST_RANK_PRIMARY + 101,
      //                  GST_RANK_PRIMARY-1,
      GST_TYPE_DLNA_SRC);
}

/* gstreamer looks for this structure to register eisss
 *
 * exchange the string 'Template eiss' with your eiss description
 */
GST_PLUGIN_DEFINE (GST_VERSION_MAJOR,
    GST_VERSION_MINOR,
    dlnasrc,
    "DLNA HTTP Source",
    (GstPluginInitFunc) dlna_src_init,
    VERSION, "BSD", "gst-cablelabs_ri", "http://gstreamer.net/")<|MERGE_RESOLUTION|>--- conflicted
+++ resolved
@@ -667,11 +667,7 @@
 
     case GST_QUERY_FORMATS:
       GST_INFO_OBJECT (dlna_src, "format query");
-<<<<<<< HEAD
-      gst_query_set_formats (query, 2, GST_FORMAT_BYTES, GST_FORMAT_TIME);
-=======
       gst_query_set_formats (query, 3, GST_FORMAT_BYTES, GST_FORMAT_TIME);
->>>>>>> 62021367
       ret = TRUE;
       break;
 
